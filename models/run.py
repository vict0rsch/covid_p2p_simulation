import sys
import os
sys.path.append(os.getcwd())
import pickle
import json
import zipfile
import argparse
import subprocess
import numpy as np
import operator
import datetime
import time
from tqdm import tqdm
from collections import defaultdict
from event import Event
from models.dummy_human import DummyHuman
from models.risk_models import RiskModelYoshua, RiskModelLenka, RiskModelEilif, RiskModelTristan
from plots.plot_risk import dist_plot, hist_plot
from models.helper import messages_to_np, symptoms_to_np, candidate_exposures, rolling_infectiousness
from models.utils import encode_message, update_uid, create_new_uid
from joblib import Parallel, delayed

def parse_args():
    parser = argparse.ArgumentParser(description='Run Risk Models and Plot results')
    parser.add_argument('--plot_path', type=str, default="output/plots/risk/")
    parser.add_argument('--data_path', type=str, default="output/data.pkl")
    parser.add_argument('--cluster_path', type=str, default="output/clusters.json")
    parser.add_argument('--output_file', type=str, default='output/output.pkl')
    parser.add_argument('--plot_daily', action="store_true")
    parser.add_argument('--risk_model', type=str, default="tristan", choices=['yoshua', 'lenka', 'eilif', 'tristan'])
    parser.add_argument('--seed', type=int, default="0")
    parser.add_argument('--save_training_data', action="store_true")
    parser.add_argument('--n_jobs', type=int, default=1, help="Default is no parallelism, jobs = 1")
    parser.add_argument('--max_num_days', type=int, default=10000, help="Default is to run for all days")
    args = parser.parse_args()
    return args

def hash_id_day(hid, day):
    return str(hid) + "-" + str(day)


def proc_human(params):
    """This function can be parallelized across CPUs. Currently, we only check for messages once per day, so this can be run in parallel"""
    start, current_day, RiskModel, encounters, rng, all_possible_symptoms, human, save_training_data = params.values()
    human.start_risk = human.risk
    todays_date = start + datetime.timedelta(days=current_day)
    import time
    # check if you have new reported symptoms
    human.risk = RiskModel.update_risk_daily(human, todays_date)
    print(f"len(human.messages): {len(human.messages)}")
    start1 = time.time()
    # read your old messages
    for m_i in human.messages:
        # update risk based on that day's messages
        RiskModel.update_risk_encounter(human, m_i)
        human.clusters.add_message(m_i)
    print(f"read old messages and cluster: {time.time()- start1}")

    start2 = time.time()
    human.clusters.update_records(human.update_messages)
    print(f"update records: {time.time()- start2}")
    start3 = time.time()
    human.clusters.purge(current_day)
    print(f"purge: {time.time() - start3}")
    # for each sim day, for each human, save an output training example
    daily_output = {}
    if save_training_data:
        is_exposed, exposure_day = human.is_exposed(todays_date)
        is_infectious, infectious_day = human.is_infectious(todays_date)
        is_recovered, recovery_day = human.is_recovered(todays_date)
        candidate_encounters, exposure_encounter, candidate_locs, exposed_locs = candidate_exposures(human, todays_date)
        infectiousness = rolling_infectiousness(start, todays_date, human)
        daily_output = {"current_day": current_day,
                        "observed":
                            {
                                "reported_symptoms": symptoms_to_np(
                                    (todays_date - human.symptoms_start).days,
                                    human.symptoms_at_time(todays_date, human.all_reported_symptoms),
                                    all_possible_symptoms),
                                "candidate_encounters": candidate_encounters,
                                "candidate_locs": candidate_locs,
                                "test_results": human.get_test_result_array(todays_date),
                            },
                        "unobserved":
                            {
                                "true_symptoms": symptoms_to_np((todays_date - human.symptoms_start).days,
                                                                human.symptoms_at_time(todays_date,
                                                                                       human.all_symptoms),
                                                                all_possible_symptoms),
                                "is_exposed": is_exposed,
                                "exposure_day": exposure_day,
                                "is_infectious": is_infectious,
                                "infectious_day": infectious_day,
                                "is_recovered": is_recovered,
                                "recovery_day": recovery_day,
                                "exposed_locs": exposed_locs,
                                "exposure_encounter": exposure_encounter,
                                "infectiousness": infectiousness,
                            }
                        }
    return {human.name: daily_output, "human": human}

<<<<<<< HEAD
def main(args=None):
    if not args:
        args = parse_args()

    # check that the plot_dir exists:
    if args.plot_path and not os.path.isdir(args.plot_path):
        os.mkdir(args.plot_path)

=======
def init_humans(data_path, rng):
>>>>>>> 91c69b08
    # read and filter the pickles
    hd = {}
    start = None
    human_ids = set()
    all_possible_symptoms = set()
    with zipfile.ZipFile(data_path, 'r') as zf:
        print("initializing humans from logs.")
        for pkl in tqdm(zf.namelist()):
            logs = pickle.load(zf.open(pkl, 'r'))
            for log in logs:
                if not start:
                    start = logs[0]['time']
                end = logs[0]['time']

                # check if we have a human object for this log, if not create it
                human_id = log['human_id']
                if human_id not in human_ids:
                    human_ids.add(human_id)
                    hd[human_id] = DummyHuman(name=human_id, rng=rng)
                    hd[human_id].update_uid()

                if log['event_type'] == Event.symptom_start:
                    hd[log['human_id']].symptoms_start = log['time']
                    hd[log['human_id']].all_reported_symptoms = log['payload']['observed']['reported_symptoms']
                    hd[log['human_id']].all_symptoms = log['payload']['unobserved']['all_symptoms']
                    for symptoms in hd[log['human_id']].all_symptoms:
                        for symptom in symptoms:
                            all_possible_symptoms.add(symptom)
                elif log['event_type'] == Event.recovered:
                    if log['payload']['unobserved']['death']:
                        hd[log['human_id']].time_of_death = log['time']
                    else:
                        hd[log['human_id']].time_of_recovery = log['time']
                elif log['event_type'] == Event.test:
                    hd[log['human_id']].test_time = log['time']
                elif log['event_type'] == Event.contamination:
                    hd[log['human_id']].time_of_exposure = log['time']
                    hd[log['human_id']].infectiousness_start_time = log['payload']['unobserved'][
                        'infectiousness_start_time']
                    hd[log['human_id']].exposure_source = log['payload']['unobserved']['source']
                elif log['event_type'] == Event.static_info:
                    hd[log['human_id']].obs_preexisting_conditions = log['payload']['observed'][
                        'obs_preexisting_conditions']
                    hd[log['human_id']].preexisting_conditions = log['payload']['unobserved']['preexisting_conditions']
                elif log['event_type'] == Event.visit:
                    if not hd[log['human_id']].locations_visited.get(log['payload']['observed']['location_name']):
                        hd[log['human_id']].locations_visited[log['payload']['observed']['location_name']] = log['time']
                elif log['event_type'] == Event.daily:
                    hd[log['human_id']].infectiousness[(log['time'] - start).days] = log['payload']['unobserved'][
                        'infectiousness']

    return hd, start, (end - start).days, all_possible_symptoms


def pick_risk_model(risk_model):
    # select the risk model
    if risk_model == 'yoshua':
        return RiskModelYoshua
    elif risk_model == 'lenka':
        return RiskModelLenka
    elif risk_model == 'eilif':
        return RiskModelEilif
    elif risk_model == 'tristan':
        return RiskModelTristan
    raise "unknown risk model"


def get_days_worth_of_logs(data_path, start, cur_day):
    to_return = defaultdict(list)
    with zipfile.ZipFile(data_path, 'r') as zf:
        for pkl in zf.namelist():
            logs = pickle.load(zf.open(pkl, 'r'))
            for log in logs:
                if log['event_type'] == Event.encounter:
                    day_since_epoch = (log['time'] - start).days
                    if day_since_epoch == cur_day:
                        to_return[log['human_id']].append(log)
                    elif day_since_epoch > cur_day:
                        return to_return
    return to_return


def main(args=None):
    if not args:
        args = parse_args()
    rng = np.random.RandomState(args.seed)
<<<<<<< HEAD
    hd = {}
    for human_id in human_ids:
        hd[human_id] = DummyHuman(name=human_id)
        hd[human_id]._uid = create_new_uid(rng)

    # Sort encounter logs by time and then by human id
    enc_logs = sorted(enc_logs, key=operator.itemgetter('time'))
    logs = defaultdict(list)
=======
>>>>>>> 91c69b08

    # iterate the logs and init people
    hd, start, total_days, all_possible_symptoms = init_humans(args.data_path, rng)

    # select the risk prediction model to embed in messaging protocol
    RiskModel = pick_risk_model(args.risk_model)

    all_outputs = []
    all_risks = []
<<<<<<< HEAD
    days = (enc_logs[-1]['time'] - enc_logs[0]['time']).days
    for current_day in tqdm(range(days)):
        if args.max_num_days < current_day:
            break
        start1 = time.time()
        daily_risks = []
        all_params = []

        for human in hd.values():
            # update the uid
            human._uid = update_uid(human._uid, rng)

            # get list of encounters for that day
            encounters = logs[hash_id_day(human.name, current_day)]

            # setup parameters for parallelization
            all_params.append(
                {"start": start, "current_day": current_day, "RiskModel": RiskModel, "encounters": encounters,
                 "rng": rng, "all_possible_symptoms": all_possible_symptoms, "human": human,
                 "save_training_data": args.save_training_data})

            # caluclate the messages to be sent during each encounter
            # go about your day accruing encounters and clustering them
            for idx, encounter in enumerate(encounters):
                encounter_time = encounter['time']
                unobs = encounter['payload']['unobserved']
                encountered_human = hd[unobs['human2']['human_id']]
                message = encountered_human.cur_message(current_day, RiskModel)
                encountered_human.sent_messages[
                    str(unobs['human1']['human_id']) + "_" + str(encounter_time)] = message
                human.messages.append(message)
                got_exposed = encounter['payload']['unobserved']['human1']['got_exposed']
                if got_exposed:
                    human.exposure_message = encode_message(message)
=======
    for current_day in range(total_days):
        print(f"day {current_day} of {total_days}")
        days_logs = get_days_worth_of_logs(args.data_path, start, current_day)
        start1 = time.time()
        daily_risks = []

        with Parallel(n_jobs=args.n_jobs, batch_size='auto', verbose=10) as parallel:
            all_params = []
            for human in hd.values():
                encounters = days_logs[human.name]
                all_params.append({"start": start, "current_day": current_day, "RiskModel": RiskModel, "encounters": encounters, "rng": rng, "all_possible_symptoms": all_possible_symptoms, "human": human, "save_training_data": args.save_training_data})
                # go about your day accruing encounters and clustering them
                for idx, encounter in enumerate(encounters):
                    encounter_time = encounter['time']
                    unobs = encounter['payload']['unobserved']
                    encountered_human = hd[unobs['human2']['human_id']]
                    message = encountered_human.cur_message(current_day, RiskModel)
                    encountered_human.sent_messages[
                        str(unobs['human1']['human_id']) + "_" + str(encounter_time)] = message
                    human.messages.append(message)
                    got_exposed = encounter['payload']['unobserved']['human1']['got_exposed']
                    if got_exposed:
                        human.exposure_message = _encode_message(message)

            daily_output = parallel((delayed(proc_human)(params) for params in all_params))
>>>>>>> 91c69b08

            # if the encounter happened within the last 14 days, and your symptoms started at most 3 days after your contact
            if RiskModel.quantize_risk(human.start_risk) != RiskModel.quantize_risk(human.risk):
                sent_at = start + datetime.timedelta(days=current_day, minutes=rng.randint(low=0, high=1440))
                for k, m in human.sent_messages.items():
                    if current_day - m.day < 14:
                        # using encounter
                        hd[m.unobs_id].update_messages.append(human.cur_message_risk_update(m.day, m.risk, sent_at, RiskModel))

        with Parallel(n_jobs=args.n_jobs, batch_size='auto', verbose=10) as parallel:
            # in parallel, cluster received messages and predict risks
            daily_output = parallel((delayed(proc_human)(params) for params in all_params))

        # handle the output of the parallel processes
        for idx, output in enumerate(daily_output):
            hd[output['human'].name] = output['human']
            del daily_output[idx]['human']
        all_outputs.append(daily_output)

        print(f"mainloop {time.time() - start1}")

        # add risks for plotting
        todays_date = start + datetime.timedelta(days=current_day)
        daily_risks.extend([(np.e ** human.risk, human.is_infectious(todays_date)[0], human.name) for human in hd.values()])
        if args.plot_daily:
            hist_plot(daily_risks, f"{args.plot_path}day_{str(current_day).zfill(3)}.png")
        all_risks.extend(daily_risks)
    if args.save_training_data:
        pickle.dump(all_outputs, open(args.output_file, 'wb'))

    dist_plot(all_risks,  f"{args.plot_path}all_risks.png")

    # make a gif of the dist output
    process = subprocess.Popen(f"convert -delay 50 -loop 0 {args.plot_path}/*.png {args.plot_path}/risk.gif".split(), stdout=subprocess.PIPE)
    output, error = process.communicate()

    # write out the clusters to be processed by privacy_plots
    clusters = []
    for human in hd.values():
        clusters.append(human.clusters.clusters)
    json.dump(clusters, open(args.cluster_path, 'w'))


if __name__ == "__main__":
    main()<|MERGE_RESOLUTION|>--- conflicted
+++ resolved
@@ -100,18 +100,8 @@
                         }
     return {human.name: daily_output, "human": human}
 
-<<<<<<< HEAD
-def main(args=None):
-    if not args:
-        args = parse_args()
-
-    # check that the plot_dir exists:
-    if args.plot_path and not os.path.isdir(args.plot_path):
-        os.mkdir(args.plot_path)
-
-=======
+
 def init_humans(data_path, rng):
->>>>>>> 91c69b08
     # read and filter the pickles
     hd = {}
     start = None
@@ -194,21 +184,15 @@
     return to_return
 
 
+
 def main(args=None):
     if not args:
         args = parse_args()
     rng = np.random.RandomState(args.seed)
-<<<<<<< HEAD
-    hd = {}
-    for human_id in human_ids:
-        hd[human_id] = DummyHuman(name=human_id)
-        hd[human_id]._uid = create_new_uid(rng)
-
-    # Sort encounter logs by time and then by human id
-    enc_logs = sorted(enc_logs, key=operator.itemgetter('time'))
-    logs = defaultdict(list)
-=======
->>>>>>> 91c69b08
+
+    # check that the plot_dir exists:
+    if args.plot_path and not os.path.isdir(args.plot_path):
+        os.mkdir(args.plot_path)
 
     # iterate the logs and init people
     hd, start, total_days, all_possible_symptoms = init_humans(args.data_path, rng)
@@ -218,29 +202,27 @@
 
     all_outputs = []
     all_risks = []
-<<<<<<< HEAD
-    days = (enc_logs[-1]['time'] - enc_logs[0]['time']).days
-    for current_day in tqdm(range(days)):
-        if args.max_num_days < current_day:
+
+    for current_day in range(total_days):
+        if args.max_num_days <= current_day:
             break
+
+        print(f"day {current_day} of {total_days}")
+        days_logs = get_days_worth_of_logs(args.data_path, start, current_day)
         start1 = time.time()
         daily_risks = []
+
         all_params = []
-
         for human in hd.values():
-            # update the uid
-            human._uid = update_uid(human._uid, rng)
-
-            # get list of encounters for that day
-            encounters = logs[hash_id_day(human.name, current_day)]
-
-            # setup parameters for parallelization
-            all_params.append(
-                {"start": start, "current_day": current_day, "RiskModel": RiskModel, "encounters": encounters,
-                 "rng": rng, "all_possible_symptoms": all_possible_symptoms, "human": human,
-                 "save_training_data": args.save_training_data})
-
-            # caluclate the messages to be sent during each encounter
+            encounters = days_logs[human.name]
+            all_params.append({"start": start,
+                               "current_day": current_day,
+                               "RiskModel": RiskModel,
+                               "encounters": encounters,
+                               "rng": rng,
+                               "all_possible_symptoms": all_possible_symptoms,
+                               "human": human,
+                               "save_training_data": args.save_training_data})
             # go about your day accruing encounters and clustering them
             for idx, encounter in enumerate(encounters):
                 encounter_time = encounter['time']
@@ -253,33 +235,6 @@
                 got_exposed = encounter['payload']['unobserved']['human1']['got_exposed']
                 if got_exposed:
                     human.exposure_message = encode_message(message)
-=======
-    for current_day in range(total_days):
-        print(f"day {current_day} of {total_days}")
-        days_logs = get_days_worth_of_logs(args.data_path, start, current_day)
-        start1 = time.time()
-        daily_risks = []
-
-        with Parallel(n_jobs=args.n_jobs, batch_size='auto', verbose=10) as parallel:
-            all_params = []
-            for human in hd.values():
-                encounters = days_logs[human.name]
-                all_params.append({"start": start, "current_day": current_day, "RiskModel": RiskModel, "encounters": encounters, "rng": rng, "all_possible_symptoms": all_possible_symptoms, "human": human, "save_training_data": args.save_training_data})
-                # go about your day accruing encounters and clustering them
-                for idx, encounter in enumerate(encounters):
-                    encounter_time = encounter['time']
-                    unobs = encounter['payload']['unobserved']
-                    encountered_human = hd[unobs['human2']['human_id']]
-                    message = encountered_human.cur_message(current_day, RiskModel)
-                    encountered_human.sent_messages[
-                        str(unobs['human1']['human_id']) + "_" + str(encounter_time)] = message
-                    human.messages.append(message)
-                    got_exposed = encounter['payload']['unobserved']['human1']['got_exposed']
-                    if got_exposed:
-                        human.exposure_message = _encode_message(message)
-
-            daily_output = parallel((delayed(proc_human)(params) for params in all_params))
->>>>>>> 91c69b08
 
             # if the encounter happened within the last 14 days, and your symptoms started at most 3 days after your contact
             if RiskModel.quantize_risk(human.start_risk) != RiskModel.quantize_risk(human.risk):
@@ -288,6 +243,7 @@
                     if current_day - m.day < 14:
                         # using encounter
                         hd[m.unobs_id].update_messages.append(human.cur_message_risk_update(m.day, m.risk, sent_at, RiskModel))
+
 
         with Parallel(n_jobs=args.n_jobs, batch_size='auto', verbose=10) as parallel:
             # in parallel, cluster received messages and predict risks
