# -*- coding: utf-8 -*-
import simpy

import itertools
import numpy as np
from collections import defaultdict
import datetime

from utils import _normalize_scores, _get_random_age, _get_random_sex, _get_preexisting_conditions, _draw_random_discreet_gaussian, _json_serialize
from config import *  # PARAMETERS
<<<<<<< HEAD


class Env(simpy.Environment):

    def __init__(self, initial_timestamp):
        super().__init__()
        self.initial_timestamp = initial_timestamp

    def time(self):
        return self.now

    @property
    def timestamp(self):
        return self.initial_timestamp + datetime.timedelta(
            minutes=self.now * TICK_MINUTE)

    def minutes(self):
        return self.timestamp.minute

    def hour_of_day(self):
        return self.timestamp.hour

    def day_of_week(self):
        return self.timestamp.weekday()

    def is_weekend(self):
        return self.day_of_week() in [0, 6]

    def time_of_day(self):
        return self.timestamp.isoformat()


class City(object):

    def __init__(self, stores, parks, humans, miscs):
        self.stores = stores
        self.parks = parks
        self.humans = humans
        self.miscs = miscs
        self._compute_preferences()

    @property
    def events(self):
        return list(itertools.chain(*[h.events for h in self.humans]))

    @staticmethod
    def compute_distance(loc1, loc2):
        return np.sqrt((loc1.lat - loc2.lat) ** 2 + (loc1.lon - loc2.lon) ** 2)

    def _compute_preferences(self):
        """ compute preferred distribution of each human for park, stores, etc."""
        for h in self.humans:
            h.stores_preferences = [(self.compute_distance(h.household, s) + 1e-1) ** -1 for s in self.stores]
            h.parks_preferences = [(self.compute_distance(h.household, s) + 1e-1) ** -1 for s in self.parks]


class Location(simpy.Resource):

    def __init__(self, env, capacity=simpy.core.Infinity, name='Safeway', location_type='stores', lat=None, lon=None,
                 cont_prob=None):
        super().__init__(env, capacity)
        self.humans = set()
        self.name = name
        self.lat = lat
        self.lon = lon
        self.location_type = location_type
        self.cont_prob = cont_prob

    def sick_human(self):
        return any([h.is_sick for h in self.humans])

    def __repr__(self):
        return f"{self.location_type}:{self.name} - Total number of people in {self.location_type}:{len(self.humans)} - sick:{self.sick_human()}"

    def contamination_proba(self):
        if not self.sick_human():
            return 0
        return self.cont_prob

    def __hash__(self):
        return hash(self.name)


class Event:
    test = 'test'
    encounter = 'encounter'
    symptom_start = 'symptom_start'
    contamination = 'contamination'

    @staticmethod
    def members():
        return [Event.test, Event.encounter, Event.symptom_start, Event.contamination]

    @staticmethod
    def log_encounter(human1, human2, location, duration, distance, time):
        human1.events.append(
            {
                'time': time,
                'event_type': Event.encounter,
                'human_id': human1.name,
                'encounter': {
                    'time': time,
                    'event_type': Event.encounter,
                    'duration': duration,
                    'distance': distance,
                    'location_type': location.location_type,
                    'contamination_prob': location.cont_prob,
                    'lat': location.lat,
                    'lon': location.lon,
                    'obs_lat': human1.obs_lat,
                    'obs_lon': human1.obs_lon,
                },
                'human1': {
                    'human_id': human1.name,
                    'age': human1.age,
                    'carefullness': human1.carefullness,
                    'is_infected': human1.is_sick,
                    'infection_timestamp': human1.infection_timestamp,
                    'infectiousness': human1.infectiousness,
                    'reported_symptoms': human1.reported_symptoms,
                    'symptoms': human1.symptoms,
                    'test_results': human1.test_results,
                    'has_app': human1.has_app,
                },
                'human2': {
                    'other_human_id': human2.name,
                    'other_age': human2.age,
                    'other_carefullness': human2.carefullness,
                    'other_is_infected': human2.is_sick,
                    'other_infection_timestamp': human2.infection_timestamp,
                    'other_infectiousness': human2.infectiousness,
                    'other_reported_symptoms': human2.reported_symptoms,
                    'other_symptoms': human2.symptoms,
                    'other_test_results': human2.test_results,
                    'other_has_app': human2.has_app,
                }
            }
        )

        human2.events.append(
            {
                'time': time,
                'event_type': Event.encounter,
                'human_id': human2.name,
                'encounter': {
                    'time': time,
                    'event_type': Event.encounter,
                    'duration': duration,
                    'distance': distance,
                    'location_type': location.location_type,
                    'contamination_prob': location.cont_prob,
                    'lat': location.lat,
                    'lon': location.lon,
                    'obs_lat': human2.obs_lat,
                    'obs_lon': human2.obs_lon,
                },
                'human1': {
                    'other_human_id': human1.name,
                    'other_age': human1.age,
                    'other_carefullness': human1.carefullness,
                    'other_wearing_mask': human1.wearing_mask,
                    'other_is_infected': human1.is_sick,
                    'preexisting_conditions': human1.preexisting_conditions,
                    'other_infection_timestamp': human1.infection_timestamp,
                    'other_infectiousness': human1.infectiousness,
                    'other_reported_symptoms': human1.reported_symptoms,
                    'other_symptoms': human1.symptoms,
                    'other_test_results': human1.test_results,
                    'other_has_app': human1.has_app,
                },
                'human2': {
                    'human_id': human2.name,
                    'age': human2.age,
                    'carefullness': human2.carefullness,
                    'preexisting_conditions': human2.preexisting_conditions,
                    'wearing_mask': human2.wearing_mask,
                    'is_infected': human2.is_sick,
                    'infection_timestamp': human2.infection_timestamp,
                    'infectiousness': human2.infectiousness,
                    'reported_symptoms': human2.reported_symptoms,
                    'symptoms': human2.symptoms,
                    'test_results': human2.test_results,
                    'has_app': human2.has_app,
                }
            }
        )

    @staticmethod
    def log_test(human, result, time):
        human.events.append(
            {
                'human_id': human.name,
                'event_type': Event.test,
                'time': time,
                'payload': {
                    'result': result,
                }
            }
        )

    @staticmethod
    def log_symptom_start(human, time, covid=True):
        human.events.append(
            {
                'human_id': human.name,
                'event_type': Event.symptom_start,
                'time': time,
                'payload': {
                    'covid': covid
                }
            }
        )

    @staticmethod
    def log_contaminate(human, time):
        human.events.append(
            {
                'human_id': human.name,
                'event_type': Event.contamination,
                'time': time,
                'payload': {}
            }
        )

=======
from base import *
>>>>>>> dc8c539a

class Visits:
    parks = defaultdict(int)
    stores = defaultdict(int)
    miscs = defaultdict(int)

    @property
    def n_parks(self):
        return len(self.parks)

    @property
    def n_stores(self):
        return len(self.stores)

    @property
    def n_miscs(self):
        return len(self.miscs)


class Human(object):

    def __init__(self, env, name, age, rng, infection_timestamp, household, workplace, rho=0.3, gamma=0.21, symptoms=None,
                 test_results=None):
        self.env = env
        self.events = []
        self.name = name
<<<<<<< HEAD
        self.age = _get_random_age()
        self.sex = _get_random_sex()
        self.preexisting_conditions = _get_preexisting_conditions(self.age, self.sex)

=======
        self.age = age
        self.rng = rng
>>>>>>> dc8c539a

        # probability of being asymptomatic is basically 50%, but a bit less if you're older
        # and a bit more if you're younger
        self.asymptomatic = self.rng.rand() > (BASELINE_P_ASYMPTOMATIC - (self.age - 50) * 0.5) / 100
        self.incubation_days = _draw_random_discreet_gaussian(AVG_INCUBATION_DAYS, SCALE_INCUBATION_DAYS, self.rng)
        self.recovery_days = _draw_random_discreet_gaussian(AVG_RECOVERY_DAYS, SCALE_RECOVERY_DAYS, self.rng) # make it IQR &recovery

        self.household = household
        self.workplace = workplace
        self.location = household
        self.rho = rho
        self.gamma = gamma

        self.visits = Visits()
        self.travelled_recently = self.rng.rand() > 0.9

        # &carefullness
        if self.rng.rand() < P_CAREFUL_PERSON:
            self.carefullness = round(self.rng.normal(75, 10))
        else:
            self.carefullness = round(self.rng.normal(35, 10))

        age_modifier = 1
        if self.age > 40 or self.age < 12:
            age_modifier = 2
        self.has_cold = self.rng.rand() < P_COLD * age_modifier
        self.has_flu = self.rng.rand() < P_FLU * age_modifier
        self.has_app = self.rng.rand() < (P_HAS_APP / age_modifier) + (self.carefullness / 2)

        # Indicates whether this person will show severe signs of illness.
        self.infection_timestamp = infection_timestamp
        self.recovered_timestamp = datetime.datetime.min
        self.really_sick = self.is_exposed and self.rng.random() >= 0.9
        self.never_recovers = self.rng.random() >= 0.99

        # counters and memory
        self.r0 = []
        self.has_logged_symptoms = False
        self.has_logged_test = False
        self.n_infectious_contacts = 0
        self.last_state = self.state

        # habits
        self.avg_shopping_time = _draw_random_discreet_gaussian(AVG_SHOP_TIME_MINUTES, SCALE_SHOP_TIME_MINUTES, self.rng)
        self.scale_shopping_time = _draw_random_discreet_gaussian(AVG_SCALE_SHOP_TIME_MINUTES,
                                                                  SCALE_SCALE_SHOP_TIME_MINUTES, self.rng)

        self.avg_exercise_time = _draw_random_discreet_gaussian(AVG_EXERCISE_MINUTES, SCALE_EXERCISE_MINUTES, self.rng)
        self.scale_exercise_time = _draw_random_discreet_gaussian(AVG_SCALE_EXERCISE_MINUTES,
                                                                  SCALE_SCALE_EXERCISE_MINUTES, self.rng)

        self.avg_working_hours = _draw_random_discreet_gaussian(AVG_WORKING_MINUTES, SCALE_WORKING_MINUTES, self.rng)
        self.scale_working_hours = _draw_random_discreet_gaussian(AVG_SCALE_WORKING_MINUTES, SCALE_SCALE_WORKING_MINUTES, self.rng)

        self.avg_misc_time = _draw_random_discreet_gaussian(AVG_MISC_MINUTES, SCALE_MISC_MINUTES, self.rng)
        self.scale_misc_time = _draw_random_discreet_gaussian(AVG_SCALE_MISC_MINUTES, SCALE_SCALE_MISC_MINUTES, self.rng)

        # TODO: multiple possible days and times & limit these activities in a week
        self.shopping_days = self.rng.choice(range(7))
        self.shopping_hours = self.rng.choice(range(7, 20))

        self.exercise_days = self.rng.choice(range(7))
        self.exercise_hours = self.rng.choice(range(7, 20))

        self.work_start_hour = self.rng.choice(range(7, 12))

    def __repr__(self):
        return f"H:{self.name}, SEIR:{int(self.is_susceptible)}{int(self.is_exposed)}{int(self.is_infectious)}{int(self.is_removed)}"

    def to_sick_to_move(self):
        # Assume 2 weeks incubation time ; in 10% of cases person becomes to sick
        # to go shopping after 2 weeks for at least 10 days and in 1% of the cases
        # never goes shopping again.
        time_since_sick_delta = (env.timestamp - self.infection_timestamp).days
        in_peak_illness_time = (
                time_since_sick >= self.incubation_days and
                time_since_sick <= (self.incubation_days + NUM_DAYS_SICK))
        return (in_peak_illness_time or self.never_recovers) and self.really_sick

    @property
    def is_susceptible(self):
        return not self.is_exposed and not self.is_infectious and not self.is_removed
        # return self.infection_timestamp is None and not self.recovered_timestamp == datetime.datetime.max

    @property
    def is_exposed(self):
        return self.infection_timestamp is not None and self.env.timestamp - self.infection_timestamp < datetime.timedelta(days=self.incubation_days)

    @property
    def is_infectious(self):
        return self.infection_timestamp is not None and self.env.timestamp - self.infection_timestamp >= datetime.timedelta(days=self.incubation_days)

    @property
    def is_removed(self):
        return self.recovered_timestamp == datetime.datetime.max

    @property
    def is_contagious(self):
        return self.infectiousness

    @property
    def test_results(self):
        if self.symptoms == None:
            return None
        else:
            tested = self.rng.rand() > P_TEST
            if tested:
                if self.is_infectious:
                    return 'positive'
                else:
                    if self.rng.rand() > P_FALSE_NEGATIVE:
                        return 'negative'
                    else:
                        return 'positive'
            else:
                return None

    @property
    def reported_symptoms(self):
        if self.symptoms is None or self.test_results is None or not self.human.has_app:
            return None
        else:
            if self.rng.rand() < self.carefullness:
                return self.symptoms
            else:
                return None

    @property
    def symptoms(self):
        # probability of being asymptomatic is basically 50%, but a bit less if you're older
        # and a bit more if you're younger
        symptoms = None
        if self.asymptomatic or self.is_susceptible:
            pass
        else:
            time_since_exposed = self.env.timestamp - self.infection_timestamp
            symptom_start = datetime.timedelta(abs(self.rng.normal(SYMPTOM_DAYS, 2.5)))
            #  print (time_since_sick)
            #  print (symptom_start)
            if time_since_exposed >= symptom_start:
                symptoms = ['mild']
                if self.really_sick:
                    symptoms.append('severe')
                if self.rng.rand() < 0.9:
                    symptoms.append('fever')
                if self.rng.rand() < 0.85:
                    symptoms.append('cough')
                if self.rng.rand() < 0.8:
                    symptoms.append('fatigue')
                if self.rng.rand() < 0.7:
                    symptoms.append('trouble_breathing')
                if self.rng.rand() < 0.1:
                    symptoms.append('runny_nose')
<<<<<<< HEAD
                if np.random.rand() < 0.6:
                    symptoms.append('loss_of_taste')
                if np.random.rand() < 0.3:
=======
                if self.rng.rand() < 0.4:
                    symptoms.append('loss_of_taste')
                if self.rng.rand() < 0.4:
>>>>>>> dc8c539a
                    symptoms.append('gastro')
        if self.has_cold:
            if symptoms is None:
                symptoms = ['mild', 'runny_nose']
            if self.rng.rand() < 0.2:
                symptoms.append('fever')
            if self.rng.rand() < 0.6:
                symptoms.append('cough')
        if self.has_flu:
            if symptoms is None:
                symptoms = ['mild']
            if self.rng.rand() < 0.2:
                symptoms.append('severe')
            if self.rng.rand() < 0.8:
                symptoms.append('fever')
            if self.rng.rand() < 0.4:
                symptoms.append('cough')
            if self.rng.rand() < 0.8:
                symptoms.append('fatigue')
            if self.rng.rand() < 0.8:
                symptoms.append('aches')
            if self.rng.rand() < 0.5:
                symptoms.append('gastro')
        return symptoms

    @property
    def infectiousness(self):
        if self.is_infectious:
            days_exposed = (self.env.timestamp - self.infection_timestamp).days
            if days_exposed > len(INFECTIOUSNESS_CURVE):
                return 0
            else:
                return INFECTIOUSNESS_CURVE[days_exposed - 1]
        else:
            return 0

    @property
    def wearing_mask(self):
        mask = False
        if not self.location == self.household:
            mask = self.rng.rand() < self.carefullness
        return mask

    @property
    def reported_symptoms(self):
        if self.symptoms is None or self.test_results is None or not self.has_app:
            return None
        else:
            if self.rng.rand() < self.carefullness:
                return self.symptoms
            else:
                return None

    def update_r(self, timedelta):
        timedelta /= datetime.timedelta(days=1) # convert to float days
        self.r0.append(self.n_infectious_contacts/timedelta)

    @property
    def state(self):
        return [int(self.is_susceptible), int(self.is_exposed), int(self.is_infectious), int(self.is_removed)]

    def assert_state_changes(self):
        next_state = {0:1, 1:2, 2:0}
        assert sum(self.state) == 1, f"invalid compartment for human:{self.name}"
        if self.last_state != self.state:
            assert next_state[self.last_state.index(1)] == self.state.index(1), f"invalid compartment transition for human:{self.name}"
            self.last_state = self.state

    def run(self, city):
        """
           1 2 3 4 5 6 7 8 9 10 11 12 13 14 15 16 17 18 19 20 21 22 23 24
           State  h h h h h h h h h sh sh h  h  h  ac h  h  h  h  h  h  h  h  h
        """
        self.household.humans.add(self)
        while True:


            if self.is_infectious and self.has_logged_symptoms is False:
                Event.log_symptom_start(self, self.env.timestamp, True)
                self.has_logged_symptoms = True

            if self.is_infectious and self.env.timestamp - self.infection_timestamp > datetime.timedelta(days=TEST_DAYS) and not self.has_logged_test:
                result = self.rng.random() > 0.8
                Event.log_test(self, self.env.timestamp, result)
                self.has_logged_test = True
                assert self.has_logged_symptoms is True # FIXME: assumption might not hold

            if self.is_infectious and self.env.timestamp - self.infection_timestamp >= datetime.timedelta(days=self.recovery_days):
                if self.never_recovers:
                    self.recovered_timestamp = datetime.datetime.max
                    dead = True
                else:
                    self.recovered_timestamp = self.env.timestamp
                    dead = False

                self.update_r(self.env.timestamp - self.infection_timestamp)
                self.infection_timestamp = None
                if dead:
                    yield self.env.timeout(np.inf)

                Event.log_recovery(self, self.env.timestamp, dead)

            self.assert_state_changes()

            # Mobility
            hour, day = self.env.hour_of_day(), self.env.day_of_week()
            if not WORK_FROM_HOME and not self.env.is_weekend() and hour == self.work_start_hour:
                yield self.env.process(self.excursion(city, "work"))

            elif hour == self.shopping_hours and day == self.shopping_days:
                yield self.env.process(self.excursion(city, "shopping"))

            elif hour == self.exercise_hours and day == self.exercise_days:
                yield  self.env.process(self.excursion(city, "exercise"))

            elif self.rng.random() < 0.05 and self.env.is_weekend():
                yield  self.env.process(self.excursion(city, "leisure"))

            # start from house all the time
            yield self.env.process(self.at(self.household, 60))

    ############################## MOBILITY ##################################
    @property
    def lat(self):
        return self.location.lat if self.location else self.household.lat

    @property
    def lon(self):
        return self.location.lon if self.location else self.household.lon


    @property
    def obs_lat(self):
        if LOCATION_TECH == 'bluetooth':
            return round(self.lat + self.rng.normal(0, 2))
        else:
            return round(self.lat + self.rng.normal(0, 10))

    @property
    def obs_lon(self):
        if LOCATION_TECH == 'bluetooth':
            return round(self.lon + self.rng.normal(0, 2))
        else:
            return round(self.lon + self.rng.normal(0, 10))

    def excursion(self, city, type):

        if type == "shopping":
            grocery_store = self._select_location(location_type="stores", city=city)
            t = _draw_random_discreet_gaussian(self.avg_shopping_time, self.scale_shopping_time, self.rng)
            with grocery_store.request() as request:
                yield request
                yield self.env.process(self.at(grocery_store, t))

        elif type == "exercise":
            park = self._select_location(location_type="park", city=city)
            t = _draw_random_discreet_gaussian(self.avg_exercise_time, self.scale_exercise_time, self.rng)
            yield self.env.process(self.at(park, t))

        elif type == "work":
            t = _draw_random_discreet_gaussian(self.avg_working_hours, self.scale_working_hours, self.rng)
            yield self.env.process(self.at(self.workplace, t))

        elif type == "leisure":
            S = 0
            p_exp = 1.0
            while True:
                if self.rng.random() > p_exp:  # return home
                    yield self.env.process(self.at(self.household, 60))
                    break

                loc = self._select_location(location_type='miscs', city=city)
                S += 1
                p_exp = self.rho * S ** (-self.gamma * self.adjust_gamma)
                with loc.request() as request:
                    yield request
                    t = _draw_random_discreet_gaussian(self.avg_misc_time, self.scale_misc_time, self.rng)
                    yield self.env.process(self.at(loc, t))
        else:
            raise ValueError(f'Unknown excursion type:{type}')


    def at(self, location, duration):
        if self.name == 1:
            # print(self, self.env.timestamp.strftime("%b %d, %H %M"), self.location)
            # print(self.env.timestamp.strftime("%b %d, %H %M"), self.location._name, "-->", location._name, duration)
            pass

        self.location = location
        location.humans.add(self)
        self.leaving_time = duration + self.env.now
        self.start_time = self.env.now

        # Report all the encounters
        for h in location.humans:
            if h == self or self.location.location_type == 'household':
                continue

            distance = self.rng.randint(50, 1000)
            t_near = min(self.leaving_time, h.leaving_time) - max(self.start_time, h.start_time)
            is_exposed = False
            if h.is_infectious and distance <= 200 and t_near * TICK_MINUTE > 2 and self.rng.random() < location.contamination_probability:
                if self.is_susceptible:
                    is_exposed = True
                    h.n_infectious_contacts+=1
                    Event.log_exposed(self, self.env.timestamp)

            if self.is_susceptible and is_exposed:
                self.infection_timestamp = self.env.timestamp

            Event.log_encounter(self, h,
                                location=location,
                                duration=t_near,
                                distance=distance,
                                # cm  #TODO: prop to Area and inv. prop to capacity
                                time=self.env.timestamp,
                                # latent={"infected":self.is_exposed}
                                )

        yield self.env.timeout(duration / TICK_MINUTE)
        location.humans.remove(self)

    def _select_location(self, location_type, city):
        """
        Preferential exploration treatment to visit places
        rho, gamma are treated in the paper for normal trips
        Here gamma is multiplied by a factor to supress exploration for parks, stores.
        """
        if location_type == "park":
            S = self.visits.n_parks
            self.adjust_gamma = 1.0
            pool_pref = self.parks_preferences
            locs = city.parks
            visited_locs = self.visits.parks

        elif location_type == "stores":
            S = self.visits.n_stores
            self.adjust_gamma = 1.0
            pool_pref = self.stores_preferences
            locs = city.stores
            visited_locs = self.visits.stores

        elif location_type == "miscs":
            S = self.visits.n_miscs
            self.adjust_gamma = 1.0
            pool_pref = [(compute_distance(self.location, m) + 1e-1) ** -1 for m in city.miscs if
                         m != self.location]
            pool_locs = [m for m in city.miscs if m != self.location]
            locs = city.miscs
            visited_locs = self.visits.miscs

        else:
            raise ValueError(f'Unknown location_type:{location_type}')

        if S == 0:
            p_exp = 1.0
        else:
            p_exp = self.rho * S ** (-self.gamma * self.adjust_gamma)

        if self.rng.random() < p_exp and S != len(locs):
            # explore
            cands = [i for i in locs if i not in visited_locs]
            cands = [(loc, pool_pref[i]) for i, loc in enumerate(cands)]
        else:
            # exploit
            cands = [(i, count) for i, count in visited_locs.items()]

        cands, scores = zip(*cands)
        loc = self.rng.choice(cands, p=_normalize_scores(scores))
        visited_locs[loc] += 1
        return loc<|MERGE_RESOLUTION|>--- conflicted
+++ resolved
@@ -8,234 +8,7 @@
 
 from utils import _normalize_scores, _get_random_age, _get_random_sex, _get_preexisting_conditions, _draw_random_discreet_gaussian, _json_serialize
 from config import *  # PARAMETERS
-<<<<<<< HEAD
-
-
-class Env(simpy.Environment):
-
-    def __init__(self, initial_timestamp):
-        super().__init__()
-        self.initial_timestamp = initial_timestamp
-
-    def time(self):
-        return self.now
-
-    @property
-    def timestamp(self):
-        return self.initial_timestamp + datetime.timedelta(
-            minutes=self.now * TICK_MINUTE)
-
-    def minutes(self):
-        return self.timestamp.minute
-
-    def hour_of_day(self):
-        return self.timestamp.hour
-
-    def day_of_week(self):
-        return self.timestamp.weekday()
-
-    def is_weekend(self):
-        return self.day_of_week() in [0, 6]
-
-    def time_of_day(self):
-        return self.timestamp.isoformat()
-
-
-class City(object):
-
-    def __init__(self, stores, parks, humans, miscs):
-        self.stores = stores
-        self.parks = parks
-        self.humans = humans
-        self.miscs = miscs
-        self._compute_preferences()
-
-    @property
-    def events(self):
-        return list(itertools.chain(*[h.events for h in self.humans]))
-
-    @staticmethod
-    def compute_distance(loc1, loc2):
-        return np.sqrt((loc1.lat - loc2.lat) ** 2 + (loc1.lon - loc2.lon) ** 2)
-
-    def _compute_preferences(self):
-        """ compute preferred distribution of each human for park, stores, etc."""
-        for h in self.humans:
-            h.stores_preferences = [(self.compute_distance(h.household, s) + 1e-1) ** -1 for s in self.stores]
-            h.parks_preferences = [(self.compute_distance(h.household, s) + 1e-1) ** -1 for s in self.parks]
-
-
-class Location(simpy.Resource):
-
-    def __init__(self, env, capacity=simpy.core.Infinity, name='Safeway', location_type='stores', lat=None, lon=None,
-                 cont_prob=None):
-        super().__init__(env, capacity)
-        self.humans = set()
-        self.name = name
-        self.lat = lat
-        self.lon = lon
-        self.location_type = location_type
-        self.cont_prob = cont_prob
-
-    def sick_human(self):
-        return any([h.is_sick for h in self.humans])
-
-    def __repr__(self):
-        return f"{self.location_type}:{self.name} - Total number of people in {self.location_type}:{len(self.humans)} - sick:{self.sick_human()}"
-
-    def contamination_proba(self):
-        if not self.sick_human():
-            return 0
-        return self.cont_prob
-
-    def __hash__(self):
-        return hash(self.name)
-
-
-class Event:
-    test = 'test'
-    encounter = 'encounter'
-    symptom_start = 'symptom_start'
-    contamination = 'contamination'
-
-    @staticmethod
-    def members():
-        return [Event.test, Event.encounter, Event.symptom_start, Event.contamination]
-
-    @staticmethod
-    def log_encounter(human1, human2, location, duration, distance, time):
-        human1.events.append(
-            {
-                'time': time,
-                'event_type': Event.encounter,
-                'human_id': human1.name,
-                'encounter': {
-                    'time': time,
-                    'event_type': Event.encounter,
-                    'duration': duration,
-                    'distance': distance,
-                    'location_type': location.location_type,
-                    'contamination_prob': location.cont_prob,
-                    'lat': location.lat,
-                    'lon': location.lon,
-                    'obs_lat': human1.obs_lat,
-                    'obs_lon': human1.obs_lon,
-                },
-                'human1': {
-                    'human_id': human1.name,
-                    'age': human1.age,
-                    'carefullness': human1.carefullness,
-                    'is_infected': human1.is_sick,
-                    'infection_timestamp': human1.infection_timestamp,
-                    'infectiousness': human1.infectiousness,
-                    'reported_symptoms': human1.reported_symptoms,
-                    'symptoms': human1.symptoms,
-                    'test_results': human1.test_results,
-                    'has_app': human1.has_app,
-                },
-                'human2': {
-                    'other_human_id': human2.name,
-                    'other_age': human2.age,
-                    'other_carefullness': human2.carefullness,
-                    'other_is_infected': human2.is_sick,
-                    'other_infection_timestamp': human2.infection_timestamp,
-                    'other_infectiousness': human2.infectiousness,
-                    'other_reported_symptoms': human2.reported_symptoms,
-                    'other_symptoms': human2.symptoms,
-                    'other_test_results': human2.test_results,
-                    'other_has_app': human2.has_app,
-                }
-            }
-        )
-
-        human2.events.append(
-            {
-                'time': time,
-                'event_type': Event.encounter,
-                'human_id': human2.name,
-                'encounter': {
-                    'time': time,
-                    'event_type': Event.encounter,
-                    'duration': duration,
-                    'distance': distance,
-                    'location_type': location.location_type,
-                    'contamination_prob': location.cont_prob,
-                    'lat': location.lat,
-                    'lon': location.lon,
-                    'obs_lat': human2.obs_lat,
-                    'obs_lon': human2.obs_lon,
-                },
-                'human1': {
-                    'other_human_id': human1.name,
-                    'other_age': human1.age,
-                    'other_carefullness': human1.carefullness,
-                    'other_wearing_mask': human1.wearing_mask,
-                    'other_is_infected': human1.is_sick,
-                    'preexisting_conditions': human1.preexisting_conditions,
-                    'other_infection_timestamp': human1.infection_timestamp,
-                    'other_infectiousness': human1.infectiousness,
-                    'other_reported_symptoms': human1.reported_symptoms,
-                    'other_symptoms': human1.symptoms,
-                    'other_test_results': human1.test_results,
-                    'other_has_app': human1.has_app,
-                },
-                'human2': {
-                    'human_id': human2.name,
-                    'age': human2.age,
-                    'carefullness': human2.carefullness,
-                    'preexisting_conditions': human2.preexisting_conditions,
-                    'wearing_mask': human2.wearing_mask,
-                    'is_infected': human2.is_sick,
-                    'infection_timestamp': human2.infection_timestamp,
-                    'infectiousness': human2.infectiousness,
-                    'reported_symptoms': human2.reported_symptoms,
-                    'symptoms': human2.symptoms,
-                    'test_results': human2.test_results,
-                    'has_app': human2.has_app,
-                }
-            }
-        )
-
-    @staticmethod
-    def log_test(human, result, time):
-        human.events.append(
-            {
-                'human_id': human.name,
-                'event_type': Event.test,
-                'time': time,
-                'payload': {
-                    'result': result,
-                }
-            }
-        )
-
-    @staticmethod
-    def log_symptom_start(human, time, covid=True):
-        human.events.append(
-            {
-                'human_id': human.name,
-                'event_type': Event.symptom_start,
-                'time': time,
-                'payload': {
-                    'covid': covid
-                }
-            }
-        )
-
-    @staticmethod
-    def log_contaminate(human, time):
-        human.events.append(
-            {
-                'human_id': human.name,
-                'event_type': Event.contamination,
-                'time': time,
-                'payload': {}
-            }
-        )
-
-=======
 from base import *
->>>>>>> dc8c539a
 
 class Visits:
     parks = defaultdict(int)
@@ -262,15 +35,12 @@
         self.env = env
         self.events = []
         self.name = name
-<<<<<<< HEAD
-        self.age = _get_random_age()
-        self.sex = _get_random_sex()
-        self.preexisting_conditions = _get_preexisting_conditions(self.age, self.sex)
-
-=======
-        self.age = age
+
+        self.age = _get_random_age(self.rng)
+        self.sex = _get_random_sex(self.rng)
+        self.preexisting_conditions = _get_preexisting_conditions(self.age, self.sex, self.rng)
         self.rng = rng
->>>>>>> dc8c539a
+
 
         # probability of being asymptomatic is basically 50%, but a bit less if you're older
         # and a bit more if you're younger
@@ -289,9 +59,9 @@
 
         # &carefullness
         if self.rng.rand() < P_CAREFUL_PERSON:
-            self.carefullness = round(self.rng.normal(75, 10))
-        else:
-            self.carefullness = round(self.rng.normal(35, 10))
+            self.carefullness = round(self.rng.normal(55, 10)) + self.age/2
+        else:
+            self.carefullness = round(self.rng.normal(25, 10)) + self.age/2
 
         age_modifier = 1
         if self.age > 40 or self.age < 12:
@@ -424,15 +194,9 @@
                     symptoms.append('trouble_breathing')
                 if self.rng.rand() < 0.1:
                     symptoms.append('runny_nose')
-<<<<<<< HEAD
-                if np.random.rand() < 0.6:
-                    symptoms.append('loss_of_taste')
-                if np.random.rand() < 0.3:
-=======
                 if self.rng.rand() < 0.4:
                     symptoms.append('loss_of_taste')
                 if self.rng.rand() < 0.4:
->>>>>>> dc8c539a
                     symptoms.append('gastro')
         if self.has_cold:
             if symptoms is None:
