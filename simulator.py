--- conflicted
+++ resolved
@@ -87,11 +87,7 @@
         # Indicates whether this person will show severe signs of illness.
         self.infection_timestamp = infection_timestamp
         self.recovered_timestamp = datetime.datetime.min
-<<<<<<< HEAD
-        self.gets_really_sick = self.rng.random() >= 0.8 + (age/100)
-=======
         self.gets_really_sick = _get_get_really_sick(self.age, self.sex)
->>>>>>> 4642f052
         self.gets_extremely_sick = self.gets_really_sick and self.rng.random() >= 0.7 # &severe; 30% of severe cases need ICU
         self.never_recovers = self.rng.random() <= P_NEVER_RECOVERS[min(math.floor(self.age/10),8)] * REINFECTION_POSSIBLE
         self.obs_hospitalized = False
@@ -100,7 +96,7 @@
         # &symptoms, &viral-load
         # probability of being asymptomatic is basically 50%, but a bit less if you're older
         # and a bit more if you're younger
-        self.is_asymptomatic = self.rng.rand() > (BASELINE_P_ASYMPTOMATIC - (self.age - 50) * 0.5) / 100
+        self.is_asymptomatic = self.rng.rand() < (BASELINE_P_ASYMPTOMATIC - (self.age - 50) * 0.5) / 100 # e.g. 70: baseline-0.1, 20: baseline+0.15
         self.asymptomatic_infection_ratio = ASYMPTOMATIC_INFECTION_RATIO if self.is_asymptomatic else 0.0 # draw a beta with the distribution in documents
         self.recovery_days = _draw_random_discreet_gaussian(AVG_RECOVERY_DAYS, SCALE_RECOVERY_DAYS, self.rng) # make it IQR &recovery
         self.viral_load_plateau_height, self.viral_load_plateau_start, self.viral_load_plateau_end, self.viral_load_recovered = None,None,None,None
