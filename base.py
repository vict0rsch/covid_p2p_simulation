import simpy
import math
import copy
import datetime
import itertools
import numpy as np
from collections import defaultdict
from orderedset import OrderedSet
import copy
import zipfile
from config import *
from utils import compute_distance, _get_random_area, _draw_random_discreet_gaussian, get_intervention
from track import Tracker
from models.run import integrated_risk_pred
from interventions import *

class Env(simpy.Environment):

    def __init__(self, initial_timestamp):
        super().__init__()
        self.initial_timestamp = initial_timestamp

    def time(self):
        return self.now

    @property
    def timestamp(self):
        return self.initial_timestamp + datetime.timedelta(
            minutes=self.now * TICK_MINUTE)

    def minutes(self):
        return self.timestamp.minute

    def hour_of_day(self):
        return self.timestamp.hour

    def day_of_week(self):
        return self.timestamp.weekday()

    def is_weekend(self):
        return self.day_of_week() in [0, 6]

    def time_of_day(self):
        return self.timestamp.isoformat()

class City(simpy.Environment):

    def __init__(self, env, n_people, rng, x_range, y_range, start_time, init_percent_sick, Human):
        self.env = env
        self.rng = rng
        self.x_range = x_range
        self.y_range = y_range
        self.total_area = (x_range[1] - x_range[0]) * (y_range[1] - y_range[0])
        self.n_people = n_people
        self.start_time = start_time
        self.init_percent_sick = init_percent_sick
        self.last_date_to_check_tests = self.env.timestamp.date()
        self.test_count_today = defaultdict(int)
        self.test_type_preference = list(zip(*sorted(TEST_TYPES.items(), key=lambda x:x[1]['preference'])))[0]
        print("Initializing locations ...")
        self.initialize_locations()

        self.humans = []
        self.households = OrderedSet()
        print("Initializing humans ...")
        self.initialize_humans(Human)

        self.log_static_info()

        print("Computing their preferences")
        self._compute_preferences()
        self.tracker = Tracker(env, self)
        # self.tracker.track_initialized_covid_params(self.humans)

        self.intervention = None

    def create_location(self, specs, type, name, area=None):
        _cls = Location
        if type in ['household', 'senior_residency']:
            _cls = Household
        if type == 'hospital':
            _cls = Hospital

        return   _cls(
                        env=self.env,
                        rng=self.rng,
                        name=f"{type}:{name}",
                        location_type=type,
                        lat=self.rng.randint(*self.x_range),
                        lon=self.rng.randint(*self.y_range),
                        area=area,
                        social_contact_factor=specs['social_contact_factor'],
                        capacity= None if not specs['rnd_capacity'] else self.rng.randint(*specs['rnd_capacity']),
                        surface_prob = specs['surface_prob']
                        )
    @property
    def tests_available(self):
        if self.last_date_to_check_tests != self.env.timestamp.date():
            self.last_date_to_check_tests = self.env.timestamp.date()
            for k in self.test_count_today.keys():
                self.test_count_today[k] = 0
        return any(self.test_count_today[test_type] < TEST_TYPES[test_type]['capacity'] for test_type in self.test_type_preference)

    def get_available_test(self):
        for test_type in self.test_type_preference:
            if self.test_count_today[test_type] < TEST_TYPES[test_type]['capacity']:
                self.test_count_today[test_type] += 1
                return test_type

    def initialize_locations(self):
        for location, specs in LOCATION_DISTRIBUTION.items():
            if location in ['household']:
                continue

            n = math.ceil(self.n_people/specs["n"])
            area = _get_random_area(n, specs['area'] * self.total_area, self.rng)
            locs = [self.create_location(specs, location, i, area[i]) for i in range(n)]
            setattr(self, f"{location}s", locs)

    def initialize_humans(self, Human):
        # allocate humans to houses such that (unsolved)
        # 1. average number of residents in a house is (approx.) 2.6
        # 2. not all residents are below 15 years of age
        # 3. age occupancy distribution follows HUMAN_DSITRIBUTION.residence_preference.house_size

        # current implementation is an approximate heuristic

        # make humans
        count_humans = 0
        house_allocations = {2:[], 3:[], 4:[], 5:[]}
        n_houses = 0
        for age_bin, specs in HUMAN_DISTRIBUTION.items():
            n = math.ceil(specs['p'] * self.n_people)
            ages = self.rng.randint(*age_bin, size=n)

            senior_residency_preference = specs['residence_preference']['senior_residency']

            professions = ['healthcare', 'school', 'others', 'retired']
            p = [specs['profession_profile'][x] for x in professions]
            profession = self.rng.choice(professions, p=p, size=n)

            for i in range(n):
                count_humans += 1
                age = ages[i]

                # residence
                res = None
                if self.rng.random() < senior_residency_preference:
                    res = self.rng.choice(self.senior_residencys)
                # workplace
                if profession[i] == "healthcare":
                    workplace = self.rng.choice(self.hospitals + self.senior_residencys)
                elif profession[i] == 'school':
                    workplace = self.rng.choice(self.schools)
                elif profession[i] == 'others':
                    type_of_workplace = self.rng.choice([0,1,2], p=OTHERS_WORKPLACE_CHOICE, size=1).item()
                    type_of_workplace = [self.workplaces, self.stores, self.miscs][type_of_workplace]
                    workplace = self.rng.choice(type_of_workplace)
                else:
                    workplace = res

                self.humans.append(Human(
                        env=self.env,
                        city=self,
                        rng=self.rng,
                        name=count_humans,
                        age=age,
                        household=res,
                        workplace=workplace,
                        profession=profession[i],
                        rho=RHO,
                        gamma=GAMMA,
                        infection_timestamp=self.start_time if self.rng.random() < self.init_percent_sick else None
                        )
                    )

        # assign houses
        # stores tuples - (location, current number of residents, maximum number of residents allowed)
        remaining_houses = []
        for human in self.humans:
            if human.household is not None:
                continue
            if len(remaining_houses) == 0:
                cap = self.rng.choice(range(1,6), p=HOUSE_SIZE_PREFERENCE, size=1)
                x = self.create_location(LOCATION_DISTRIBUTION['household'], 'household', len(self.households))

                remaining_houses.append((x, cap))

            # get_best_match
            res = None
            for  c, (house, n_vacancy) in enumerate(remaining_houses):
                new_avg_age = (human.age + sum(x.age for x in house.residents))/(len(house.residents) + 1)
                if new_avg_age > MIN_AVG_HOUSE_AGE:
                    res = house
                    n_vacancy -= 1
                    if n_vacancy == 0:
                        remaining_houses = remaining_houses[:c] + remaining_houses[c+1:]
                    break

            if res is None:
                for i, (l,u) in enumerate(HUMAN_DISTRIBUTION.keys()):
                    if l <= human.age < u:
                        bin = (l,u)
                        break

                house_size_preference = HUMAN_DISTRIBUTION[(l,u)]['residence_preference']['house_size']
                cap = self.rng.choice(range(1,6), p=house_size_preference, size=1)
                res = self.create_location(LOCATION_DISTRIBUTION['household'], 'household', len(self.households))
                if cap - 1 > 0:
                    remaining_houses.append((res, cap-1))

            # FIXME: there is some circular reference here
            res.residents.append(human)
            human.assign_household(res)
            self.households.add(res)

        # assign area to house
        area = _get_random_area(len(self.households), LOCATION_DISTRIBUTION['household']['area'] * self.total_area, self.rng)
        for i,house in enumerate(self.households):
            house.area = area[i]

        # this allows for easy O(1) access of humans for message passing
        self.hd = {human.name: human for human in self.humans}

    def log_static_info(self):
        for h in self.humans:
            Event.log_static_info(self, h, self.env.timestamp)

    @property
    def events(self):
        return list(itertools.chain(*[h.events for h in self.humans]))

    def pull_events(self):
        return list(itertools.chain(*[h.pull_events() for h in self.humans]))

    def _compute_preferences(self):
        """ compute preferred distribution of each human for park, stores, etc."""
        for h in self.humans:
            h.stores_preferences = [(compute_distance(h.household, s) + 1e-1) ** -1 for s in self.stores]
            h.parks_preferences = [(compute_distance(h.household, s) + 1e-1) ** -1 for s in self.parks]

    def run(self, duration, outfile, start_time, all_possible_symptoms, port, n_jobs):
        current_day = 0
        with zipfile.ZipFile(outfile + ".zip", 'r') as zf:
            start_pkl = zf.namelist()[0]

        while True:
            for human in self.humans:
                human.contact_book.update_history(current_day)

            if USE_INFERENCE_SERVER:
                self.humans, start_pkl = integrated_risk_pred(self.humans, outfile, start_time, current_day, all_possible_symptoms, start_pkl, port=port, n_jobs=n_jobs)
            if INTERVENTION_DAY > 0 and current_day == INTERVENTION_DAY:
                self.intervention = get_intervention(INTERVENTION)
                _ = [h.notify(self.intervention) for h in self.humans]
                print(self.intervention)

            self.tracker.increment_day()
            current_day += 1

            yield self.env.timeout(duration / TICK_MINUTE)

class Location(simpy.Resource):

    def __init__(self, env, rng, area, name, location_type, lat, lon,
            social_contact_factor, capacity, surface_prob):

        if capacity is None:
            capacity = simpy.core.Infinity

        super().__init__(env, capacity)
        self.humans = OrderedSet() #OrderedSet instead of set for determinism when iterating
        self.name = name
        self.rng = rng
        self.lat = lat
        self.lon = lon
        self.area = area
        self.location_type = location_type
        self.social_contact_factor = social_contact_factor
        self.env = env
        self.contamination_timestamp = datetime.datetime.min
        self.contaminated_surface_probability = surface_prob
        self.max_day_contamination = 0

    def infectious_human(self):
        return any([h.is_infectious for h in self.humans])

    def __repr__(self):
        return f"{self.name} - occ:{len(self.humans)}/{self.capacity} - I:{self.is_contaminated}"

    def add_human(self, human):
        self.humans.add(human)
        if human.is_infectious:
            self.contamination_timestamp = self.env.timestamp
            rnd_surface = float(self.rng.choice(a=MAX_DAYS_CONTAMINATION, size=1, p=self.contaminated_surface_probability))
            self.max_day_contamination = max(self.max_day_contamination, rnd_surface)

    def remove_human(self, human):
        self.humans.remove(human)

    @property
    def is_contaminated(self):
        return self.env.timestamp - self.contamination_timestamp <= datetime.timedelta(days=self.max_day_contamination)

    @property
    def contamination_probability(self):
        if self.is_contaminated:
            lag = (self.env.timestamp - self.contamination_timestamp)
            lag /= datetime.timedelta(days=1)
            p_infection = 1 - lag / self.max_day_contamination # linear decay; &envrionmental_contamination
            return self.social_contact_factor * p_infection
        return 0.0

    def __hash__(self):
        return hash(self.name)

    def serialize(self):
        """ This function serializes the location object"""
        s = self.__dict__
        if s.get('env'):
            del s['env']
        if s.get('rng'):
            del s['rng']
        if s.get('_env'):
            del s['_env']
        if s.get('contamination_timestamp'):
            del s['contamination_timestamp']
        if s.get('residents'):
            del s['residents']
        if s.get('humans'):
            del s['humans']
        return s

class Household(Location):
    def __init__(self, **kwargs):
        super(Household, self).__init__(**kwargs)
        self.residents = []


class Hospital(Location):
    ICU_AREA = 0.10
    ICU_CAPACITY = 0.10
    def __init__(self, **kwargs):
        env = kwargs.get('env')
        rng = kwargs.get('rng')
        capacity = kwargs.get('capacity')
        name = kwargs.get("name")
        lat = kwargs.get('lat')
        lon = kwargs.get('lon')
        area = kwargs.get('area')
        surface_prob = kwargs.get('surface_prob')
        social_contact_factor = kwargs.get('social_contact_factor')

        super(Hospital, self).__init__( env=env,
                                        rng=rng,
                                        area=area * (1-self.ICU_AREA),
                                        name=name,
                                        location_type="hospital",
                                        lat=lat,
                                        lon=lon,
                                        social_contact_factor=social_contact_factor,
                                        capacity=int(capacity* (1- self.ICU_CAPACITY)),
                                        surface_prob=surface_prob,
                                        )
        self.location_contamination = 1
        self.icu = ICU( env=env,
                        rng=rng,
                        area=area * (self.ICU_AREA),
                        name=f"{name}-icu",
                        location_type="hospital-icu",
                        lat=lat,
                        lon=lon,
                        social_contact_factor=social_contact_factor,
                        capacity=int(capacity* (self.ICU_CAPACITY)),
                        surface_prob=surface_prob,
                        )

    def add_human(self, human):
        human.obs_hospitalized = True
        super().add_human(human)

    def remove_human(self, human):
        human.obs_hospitalized = False
        super().remove_human(human)


class ICU(Location):

    def __init__(self, **kwargs):
        super().__init__(**kwargs)

    def add_human(self, human):
        human.obs_hospitalized = True
        human.obs_in_icu = True
        super().add_human(human)

    def remove_human(self, human):
        human.obs_hospitalized = False
        human.obs_in_icu = False
        super().remove_human(human)

class Event:
    test = 'test'
    encounter = 'encounter'
    contamination = 'contamination'
    recovered = 'recovered'
    static_info = 'static_info'
    visit = 'visit'
    daily = 'daily'

    @staticmethod
    def members():
        return [Event.test, Event.encounter, Event.contamination, Event.static_info, Event.visit, Event.daily]

    @staticmethod
    def log_encounter(human1, human2, location, duration, distance, infectee, time):

        h_obs_keys   = ['has_app',
                        'obs_hospitalized', 'obs_in_icu',
                        'obs_lat', 'obs_lon']

        h_unobs_keys = ['carefulness', 'viral_load', 'infectiousness',
                        'symptoms', 'is_exposed', 'is_infectious',
                        'infection_timestamp', 'is_really_sick',
                        'is_extremely_sick', 'sex',  'wearing_mask', 'mask_efficacy']

        loc_obs_keys = ['location_type', 'lat', 'lon']
        loc_unobs_keys = ['contamination_probability', 'social_contact_factor']

        obs, unobs = [], []

        same_household = (human1.household.name == human2.household.name) & (location.name == human1.household.name)
        for human in [human1, human2]:
            o = {key:getattr(human, key) for key in h_obs_keys}
            obs.append(o)
            u = {key:getattr(human, key) for key in h_unobs_keys}
            u['human_id'] = human.name
            u['location_is_residence'] = human.household == location
            u['got_exposed'] = infectee == human.name if infectee else False
            u['exposed_other'] = infectee != human.name if infectee else False
            u['same_household'] = same_household
            u['infectiousness_start_time'] = None if not u['got_exposed'] else human.infection_timestamp + datetime.timedelta(days=human.infectiousness_onset_days)
            unobs.append(u)

        loc_obs = {key:getattr(location, key) for key in loc_obs_keys}
        loc_unobs = {key:getattr(location, key) for key in loc_unobs_keys}
        loc_unobs['location_p_infection'] = location.contamination_probability / location.social_contact_factor
        other_obs = {'duration':duration, 'distance':distance}
        both_have_app = human1.has_app and human2.has_app
        for i, human in [(0, human1), (1, human2)]:
            if both_have_app:
                obs_payload = {**loc_obs, **other_obs, 'human1':obs[i], 'human2':obs[1-i]}
                unobs_payload = {**loc_unobs, 'human1':unobs[i], 'human2':unobs[1-i]}
            else:
                obs_payload = {}
                unobs_payload = { **loc_obs, **loc_unobs, **other_obs, 'human1':{**obs[i], **unobs[i]},
                                    'human2': {**obs[1-i], **unobs[1-i]} }

            human.events.append({
                'human_id':human.name,
                'event_type':Event.encounter,
                'time':time,
                'payload':{'observed':obs_payload, 'unobserved':unobs_payload}
            })

    @staticmethod
    def log_test(human, time):
        human.events.append(
            {
                'human_id': human.name,
                'event_type': Event.test,
                'time': time,
                'payload': {
                    'observed':{
                        'result': human.reported_test_result,
                        'test_type':human.reported_test_type,
                        'validated_test_result':human.test_result_validated
                    },
                    'unobserved':{
                        'test_type':human.test_type,
                        'result': human.test_result
                    }

                }
            }
        )

    @staticmethod
    def log_daily(human, time):
        human.events.append(
            {
                'human_id': human.name,
                'event_type': Event.daily,
                'time': time,
                'payload': {
                    'observed':{
                        "reported_symptoms": human.obs_symptoms
                    },
                    'unobserved':{
                        'infectiousness': human.infectiousness,
                        "viral_load": human.viral_load,
                        "all_symptoms": human.all_symptoms,
                        "covid_symptoms":human.covid_symptoms,
                        "flu_symptoms":human.flu_symptoms,
                        "cold_symptoms":human.cold_symptoms

                    }
                }
            }
        )

    @staticmethod
    def log_exposed(human, source, time):
        human.events.append(
            {
                'human_id': human.name,
                'event_type': Event.contamination,
                'time': time,
                'payload': {
                    'observed':{
                    },
                    'unobserved':{
                      'exposed': True,
                      'source':source.name,
                      'source_is_location': 'human' not in source.name,
                      'source_is_human': 'human' in source.name,
                      'infectiousness_start_time': human.infection_timestamp + datetime.timedelta(days=human.infectiousness_onset_days)
                    }

                }
            }
        )

    @staticmethod
    def log_recovery(human, time, death):
        human.events.append(
            {
                'human_id': human.name,
                'event_type': Event.recovered,
                'time': time,
                'payload': {
                    'observed':{
                    },
                    'unobserved':{
                        'recovered': not death,
                        'death': death
                    }
                }
            }
        )


    @staticmethod
    def log_static_info(city, human, time):
        h_obs_keys = ['obs_preexisting_conditions',  "obs_age", "obs_sex", "obs_is_healthcare_worker"]
        h_unobs_keys = ['preexisting_conditions', "age", "sex", "is_healthcare_worker"]
        obs_payload = {key:getattr(human, key) for key in h_obs_keys}
        unobs_payload = {key:getattr(human, key) for key in h_unobs_keys}

        if human.workplace.location_type in ['healthcare', 'store', 'misc', 'senior_residency']:
            obs_payload['n_people_workplace'] = 'many people'
        elif "workplace" == human.workplace.location_type:
            obs_payload['n_people_workplace'] = 'few people'
        else:
            obs_payload['n_people_workplace'] = 'no people outside my household'

        obs_payload['household_size'] = len(human.household.residents)

        human.events.append(
            {
                'human_id': human.name,
                'event_type':Event.static_info,
                'time':time,
                'payload':{
                    'observed': obs_payload,
                    'unobserved':unobs_payload
                }

            }
        )

class DummyEvent:
    @staticmethod
    def log_encounter(*args, **kwargs):
        pass

    @staticmethod
    def log_test(*args, **kwargs):
        pass

    @staticmethod
    def log_recovery(*args, **kwargs):
        pass

    @staticmethod
    def log_exposed(*args, **kwargs):
        pass

    @staticmethod
    def log_static_info(*args, **kwargs):
        pass

    @staticmethod
    def log_visit(*args, **kwargs):
        pass

    @staticmethod
    def log_daily(*args, **kwargs):
        pass

class Contacts(object):
    def __init__(self, has_app):
        self.messages = []
        self.update_messages = []
        self.has_app = has_app

    def add(self, **kwargs):
        human = kwargs.get("human")
        timestamp = kwargs.get("timestamp")
<<<<<<< HEAD
        cur_day = (timestamp - human.env.initial_timestamp).days
        cur_message = human.cur_message(cur_day)
        self.messages.append(cur_message)

    def update_history(self, cur_day):
        remove_idx = 0
        for historical_message in self.messages:
            if cur_day - historical_message.day > N_DAYS_HISTORY:
                remove_idx += 1
=======

        if human not in self.book:
            self.book[human] = [[timestamp.date(), 1]]
            return

        if timestamp.date() != self.book[human][-1][0]:
            self.book[human].append([timestamp.date(), 1])
        else:
            self.book[human][-1][1] += 1

        self.update_history(human, timestamp.date())

    def update_history(self, human, date=None):
        if date is None:
            date = self.book[human][-1][0] # last contact date

        remove_idx = -1
        for history in self.book[human]:
            if (date - history[0]).days > TRACING_N_DAYS_HISTORY:
                remove_idx  += 1
>>>>>>> 834ff4f4
            else:
                break
        self.messages = self.messages[remove_idx:]

<<<<<<< HEAD
    def send_message(self, owner, city, RISK_MODEL):
        if RISK_MODEL == "manual tracing":
            p_contact = MANUAL_TRACING_NOISE
            delay = 1
            app = False
=======
        self.book[human] = self.book[human][remove_idx:]

    def send_message(self, owner, tracing_method, order=1, reason="test", payload=None):
        p_contact = tracing_method.p_contact
        delay = tracing_method.delay
        app = tracing_method.app
>>>>>>> 834ff4f4

        if app and not owner.has_app:
            return

<<<<<<< HEAD
        # if each person has the app, increment the contacts for that person
        contact_count = defaultdict(int)
        for message in self.messages:
            if not app or not message.has_app:
                continue
            if owner.rng.random() < p_contact:
                contact_count[message.unobs_id] += 1

        ts = {}
        # for each unique person contacted, determine when they will receive an update and update their risk
        for contact_id, num_contacts in contact_count.items():
            t = delay * _draw_random_discreet_gaussian(MANUAL_TRACING_DELAY_AVG, MANUAL_TRACING_DELAY_STD, owner.rng)
            ts[contact_id] = t
            city.hd[contact_id].update_risk(update_messages={'n':num_contacts, 'delay': t})

        # for each message add the message to sent update_messages
        for message in self.messages:
            if not app or not message.has_app:
                continue
            if owner.rng.random() < p_contact:
                t = ts[message.unobs_id]
                self.update_messages.append(city.hd[message.unobs_id].cur_message_risk_update(message.day, message.uid, message.risk, t))
=======
        for human in self.book:
            redundant_tracing = human.message_info['traced'] and tracing_method.dont_trace_traced
            if redundant_tracing: # manual and digital - no effect of new messages
                continue

            if not app or (app and human.has_app):
                if human.rng.random() < p_contact:
                    self.update_history(human)
                    t = 0
                    if delay:
                        t = _draw_random_discreet_gaussian(MANUAL_TRACING_DELAY_AVG, MANUAL_TRACING_DELAY_STD, human.rng)

                    total_contacts = sum(map(lambda x:x[1], self.book[human]))
                    # print(f"{RISK_MODEL}: {owner} --> {human} C:{total_contacts} delay:{t}")
                    human.update_risk(update_messages={'n':total_contacts, 'delay': t, 'order':order, 'reason':reason, 'payload':payload})
>>>>>>> 834ff4f4
<|MERGE_RESOLUTION|>--- conflicted
+++ resolved
@@ -245,8 +245,13 @@
             start_pkl = zf.namelist()[0]
 
         while True:
+            # once per day, for each human
             for human in self.humans:
                 human.contact_book.update_history(current_day)
+                if human.tracing and human.message_info['traced']:
+                    if (human.env.timestamp - human.message_info['receipt']).days >= human.message_info['delay']:
+                        # print(f"{self.tracing_method}: Traced {self}")
+                        human.update_risk(value=True)
 
             if USE_INFERENCE_SERVER:
                 self.humans, start_pkl = integrated_risk_pred(self.humans, outfile, start_time, current_day, all_possible_symptoms, start_pkl, port=port, n_jobs=n_jobs)
@@ -612,97 +617,69 @@
     def __init__(self, has_app):
         self.messages = []
         self.update_messages = []
+        # human --> [[date, counts], ...]
+        self.book = {}
         self.has_app = has_app
 
     def add(self, **kwargs):
         human = kwargs.get("human")
         timestamp = kwargs.get("timestamp")
-<<<<<<< HEAD
         cur_day = (timestamp - human.env.initial_timestamp).days
         cur_message = human.cur_message(cur_day)
         self.messages.append(cur_message)
 
-    def update_history(self, cur_day):
-        remove_idx = 0
-        for historical_message in self.messages:
-            if cur_day - historical_message.day > N_DAYS_HISTORY:
-                remove_idx += 1
-=======
-
         if human not in self.book:
             self.book[human] = [[timestamp.date(), 1]]
             return
-
         if timestamp.date() != self.book[human][-1][0]:
             self.book[human].append([timestamp.date(), 1])
         else:
             self.book[human][-1][1] += 1
-
-        self.update_history(human, timestamp.date())
-
-    def update_history(self, human, date=None):
+        self.update_book(human, timestamp.date())
+
+
+    def update_book(self, human, date=None):
         if date is None:
             date = self.book[human][-1][0] # last contact date
 
         remove_idx = -1
+
         for history in self.book[human]:
             if (date - history[0]).days > TRACING_N_DAYS_HISTORY:
                 remove_idx  += 1
->>>>>>> 834ff4f4
             else:
                 break
-        self.messages = self.messages[remove_idx:]
-
-<<<<<<< HEAD
-    def send_message(self, owner, city, RISK_MODEL):
-        if RISK_MODEL == "manual tracing":
-            p_contact = MANUAL_TRACING_NOISE
-            delay = 1
-            app = False
-=======
         self.book[human] = self.book[human][remove_idx:]
+
+        # TODO: this should contain only todays info; clean up history should happen once per day
+        if False:
+            remove_idx = 0
+            for historical_message in self.messages:
+                if (human.env.timestamp - human.env.initial_timestamp).days - historical_message.day > TRACING_N_DAYS_HISTORY:
+                    remove_idx += 1
+                else:
+                    break
+            self.messages = self.messages[remove_idx:]
+
 
     def send_message(self, owner, tracing_method, order=1, reason="test", payload=None):
         p_contact = tracing_method.p_contact
         delay = tracing_method.delay
         app = tracing_method.app
->>>>>>> 834ff4f4
 
         if app and not owner.has_app:
             return
 
-<<<<<<< HEAD
-        # if each person has the app, increment the contacts for that person
-        contact_count = defaultdict(int)
-        for message in self.messages:
-            if not app or not message.has_app:
-                continue
-            if owner.rng.random() < p_contact:
-                contact_count[message.unobs_id] += 1
-
-        ts = {}
-        # for each unique person contacted, determine when they will receive an update and update their risk
-        for contact_id, num_contacts in contact_count.items():
-            t = delay * _draw_random_discreet_gaussian(MANUAL_TRACING_DELAY_AVG, MANUAL_TRACING_DELAY_STD, owner.rng)
-            ts[contact_id] = t
-            city.hd[contact_id].update_risk(update_messages={'n':num_contacts, 'delay': t})
-
-        # for each message add the message to sent update_messages
-        for message in self.messages:
-            if not app or not message.has_app:
-                continue
-            if owner.rng.random() < p_contact:
-                t = ts[message.unobs_id]
-                self.update_messages.append(city.hd[message.unobs_id].cur_message_risk_update(message.day, message.uid, message.risk, t))
-=======
-        for human in self.book:
+        for idx, human in enumerate(self.book):
+            today = (human.env.timestamp - human.env.intial_timestamp).day
+
             redundant_tracing = human.message_info['traced'] and tracing_method.dont_trace_traced
             if redundant_tracing: # manual and digital - no effect of new messages
                 continue
 
             if not app or (app and human.has_app):
                 if human.rng.random() < p_contact:
-                    self.update_history(human)
+                    self.update_book(human)
                     t = 0
                     if delay:
                         t = _draw_random_discreet_gaussian(MANUAL_TRACING_DELAY_AVG, MANUAL_TRACING_DELAY_STD, human.rng)
@@ -710,4 +687,7 @@
                     total_contacts = sum(map(lambda x:x[1], self.book[human]))
                     # print(f"{RISK_MODEL}: {owner} --> {human} C:{total_contacts} delay:{t}")
                     human.update_risk(update_messages={'n':total_contacts, 'delay': t, 'order':order, 'reason':reason, 'payload':payload})
->>>>>>> 834ff4f4
+                    sent_at = human.env.timestamp + datetime.timedelta(minutes=idx)
+                    for i in range(total_contacts):
+                        # FIXME when we have messages sent hourly with a bucketed set of users sending messages
+                        human.update_messages.append(owner.cur_message_risk_update(today, self.uid, self.risk, sent_at))