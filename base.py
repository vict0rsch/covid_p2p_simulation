import simpy
import math
import copy
import datetime
import itertools
import numpy as np
from collections import defaultdict
from orderedset import OrderedSet
import copy

from config import *
from utils import compute_distance, _get_random_area, _draw_random_discreet_gaussian, get_intervention
from track import Tracker
from interventions import *

class Env(simpy.Environment):

    def __init__(self, initial_timestamp):
        super().__init__()
        self.initial_timestamp = initial_timestamp

    def time(self):
        return self.now

    @property
    def timestamp(self):
        return self.initial_timestamp + datetime.timedelta(
            minutes=self.now * TICK_MINUTE)

    def minutes(self):
        return self.timestamp.minute

    def hour_of_day(self):
        return self.timestamp.hour

    def day_of_week(self):
        return self.timestamp.weekday()

    def is_weekend(self):
        return self.day_of_week() in [0, 6]

    def time_of_day(self):
        return self.timestamp.isoformat()

class City(simpy.Environment):

    def __init__(self, env, n_people, rng, x_range, y_range, start_time, init_percent_sick, Human):
        self.env = env
        self.rng = rng
        self.x_range = x_range
        self.y_range = y_range
        self.total_area = (x_range[1] - x_range[0]) * (y_range[1] - y_range[0])
        self.n_people = n_people
        self.start_time = start_time
        self.init_percent_sick = init_percent_sick
        self.last_date_to_check_tests = self.env.timestamp.date()
        self.test_count_today = defaultdict(int)
        self.test_type_preference = list(zip(*sorted(TEST_TYPES.items(), key=lambda x:x[1]['preference'])))[0]
        print("Initializing locations ...")
        self.initialize_locations()

        self.humans = []
        self.households = OrderedSet()
        print("Initializing humans ...")
        self.initialize_humans(Human)

        self.log_static_info()

        print("Computing their preferences")
        self._compute_preferences()
        self.tracker = Tracker(env, self)
        # self.tracker.track_initialized_covid_params(self.humans)

        self.intervention = None

    def create_location(self, specs, type, name, area=None):
        _cls = Location
        if type in ['household', 'senior_residency']:
            _cls = Household
        if type == 'hospital':
            _cls = Hospital

        return   _cls(
                        env=self.env,
                        rng=self.rng,
                        name=f"{type}:{name}",
                        location_type=type,
                        lat=self.rng.randint(*self.x_range),
                        lon=self.rng.randint(*self.y_range),
                        area=area,
                        social_contact_factor=specs['social_contact_factor'],
                        capacity= None if not specs['rnd_capacity'] else self.rng.randint(*specs['rnd_capacity']),
                        surface_prob = specs['surface_prob']
                        )
    @property
    def tests_available(self):
        if self.last_date_to_check_tests != self.env.timestamp.date():
            self.last_date_to_check_tests = self.env.timestamp.date()
            for k in self.test_count_today.keys():
                self.test_count_today[k] = 0
        return any(self.test_count_today[test_type] < TEST_TYPES[test_type]['capacity'] for test_type in self.test_type_preference)

    def get_available_test(self):
        for test_type in self.test_type_preference:
            if self.test_count_today[test_type] < TEST_TYPES[test_type]['capacity']:
                self.test_count_today[test_type] += 1
                return test_type

    def initialize_locations(self):
        for location, specs in LOCATION_DISTRIBUTION.items():
            if location in ['household']:
                continue

            n = math.ceil(self.n_people/specs["n"])
            area = _get_random_area(n, specs['area'] * self.total_area, self.rng)
            locs = [self.create_location(specs, location, i, area[i]) for i in range(n)]
            setattr(self, f"{location}s", locs)

    def initialize_humans(self, Human):
        # allocate humans to houses such that (unsolved)
        # 1. average number of residents in a house is (approx.) 2.6
        # 2. not all residents are below 15 years of age
        # 3. age occupancy distribution follows HUMAN_DSITRIBUTION.residence_preference.house_size

        # current implementation is an approximate heuristic

        # make humans
        count_humans = 0
        house_allocations = {2:[], 3:[], 4:[], 5:[]}
        n_houses = 0
        for age_bin, specs in HUMAN_DISTRIBUTION.items():
            n = math.ceil(specs['p'] * self.n_people)
            ages = self.rng.randint(*age_bin, size=n)

            senior_residency_preference = specs['residence_preference']['senior_residency']

            professions = ['healthcare', 'school', 'others', 'retired']
            p = [specs['profession_profile'][x] for x in professions]
            profession = self.rng.choice(professions, p=p, size=n)

            for i in range(n):
                count_humans += 1
                age = ages[i]

                # residence
                res = None
                if self.rng.random() < senior_residency_preference:
                    res = self.rng.choice(self.senior_residencys)
                # workplace
                if profession[i] == "healthcare":
                    workplace = self.rng.choice(self.hospitals + self.senior_residencys)
                elif profession[i] == 'school':
                    workplace = self.rng.choice(self.schools)
                elif profession[i] == 'others':
                    type_of_workplace = self.rng.choice([0,1,2], p=OTHERS_WORKPLACE_CHOICE, size=1).item()
                    type_of_workplace = [self.workplaces, self.stores, self.miscs][type_of_workplace]
                    workplace = self.rng.choice(type_of_workplace)
                else:
                    workplace = res

                self.humans.append(Human(
                        env=self.env,
                        rng=self.rng,
                        name=count_humans,
                        age=age,
                        household=res,
                        workplace=workplace,
                        profession=profession[i],
                        rho=RHO,
                        gamma=GAMMA,
                        infection_timestamp=self.start_time if self.rng.random() < self.init_percent_sick else None
                        )
                    )

        # assign houses
        # stores tuples - (location, current number of residents, maximum number of residents allowed)
        remaining_houses = []
        for human in self.humans:
            if human.household is not None:
                continue
            if len(remaining_houses) == 0:
                cap = self.rng.choice(range(1,6), p=HOUSE_SIZE_PREFERENCE, size=1)
                x = self.create_location(LOCATION_DISTRIBUTION['household'], 'household', len(self.households))

                remaining_houses.append((x, cap))

            # get_best_match
            res = None
            for  c, (house, n_vacancy) in enumerate(remaining_houses):
                new_avg_age = (human.age + sum(x.age for x in house.residents))/(len(house.residents) + 1)
                if new_avg_age > MIN_AVG_HOUSE_AGE:
                    res = house
                    n_vacancy -= 1
                    if n_vacancy == 0:
                        remaining_houses = remaining_houses[:c] + remaining_houses[c+1:]
                    break

            if res is None:
                for i, (l,u) in enumerate(HUMAN_DISTRIBUTION.keys()):
                    if l <= human.age < u:
                        bin = (l,u)
                        break

                house_size_preference = HUMAN_DISTRIBUTION[(l,u)]['residence_preference']['house_size']
                cap = self.rng.choice(range(1,6), p=house_size_preference, size=1)
                res = self.create_location(LOCATION_DISTRIBUTION['household'], 'household', len(self.households))
                if cap - 1 > 0:
                    remaining_houses.append((res, cap-1))

            # FIXME: there is some circular reference here
            res.residents.append(human)
            human.assign_household(res)
            self.households.add(res)

        # assign area to house
        area = _get_random_area(len(self.households), LOCATION_DISTRIBUTION['household']['area'] * self.total_area, self.rng)
        for i,house in enumerate(self.households):
            house.area = area[i]

    def log_static_info(self):
        for h in self.humans:
            Event.log_static_info(self, h, self.env.timestamp)

    @property
    def events(self):
        return list(itertools.chain(*[h.events for h in self.humans]))

    def pull_events(self):
        return list(itertools.chain(*[h.pull_events() for h in self.humans]))

    def _compute_preferences(self):
        """ compute preferred distribution of each human for park, stores, etc."""
        for h in self.humans:
            h.stores_preferences = [(compute_distance(h.household, s) + 1e-1) ** -1 for s in self.stores]
            h.parks_preferences = [(compute_distance(h.household, s) + 1e-1) ** -1 for s in self.parks]

    def run(self, duration):
        day = 0
        while True:
            day += 1
<<<<<<< HEAD
=======

            if day == 30:
                # self.intervention = Tracing(RISK_MODEL)
                # self.intervention = Lockdown()
                # self.intervention = Quarantine()
                # self.intervention = SocialDistancing()
                # self.intervention = WearMask(MASKS_SUPPLY)
                pass
>>>>>>> 928c19d0

            if day == INTERVENTION_DAY:
                self.intervention = get_intervention(INTERVENTION)
                pass
            self.tracker.increment_day()
            yield self.env.timeout(duration / TICK_MINUTE)


class Location(simpy.Resource):

    def __init__(self, env, rng, area, name, location_type, lat, lon,
            social_contact_factor, capacity, surface_prob):

        if capacity is None:
            capacity = simpy.core.Infinity

        super().__init__(env, capacity)
        self.humans = OrderedSet() #OrderedSet instead of set for determinism when iterating
        self.name = name
        self.rng = rng
        self.lat = lat
        self.lon = lon
        self.area = area
        self.location_type = location_type
        self.social_contact_factor = social_contact_factor
        self.env = env
        self.contamination_timestamp = datetime.datetime.min
        self.contaminated_surface_probability = surface_prob
        self.max_day_contamination = 0

    def infectious_human(self):
        return any([h.is_infectious for h in self.humans])

    def __repr__(self):
        return f"{self.name} - occ:{len(self.humans)}/{self.capacity} - I:{self.infectious_human()}"

    def add_human(self, human):
        self.humans.add(human)
        if human.is_infectious:
            self.contamination_timestamp = self.env.timestamp
            rnd_surface = float(self.rng.choice(a=MAX_DAYS_CONTAMINATION, size=1, p=self.contaminated_surface_probability))
            self.max_day_contamination = max(self.max_day_contamination, rnd_surface)

    def remove_human(self, human):
        self.humans.remove(human)

    @property
    def is_contaminated(self):
        return self.env.timestamp - self.contamination_timestamp <= datetime.timedelta(days=self.max_day_contamination)

    @property
    def contamination_probability(self):
        if self.is_contaminated:
            lag = (self.env.timestamp - self.contamination_timestamp)
            lag /= datetime.timedelta(days=1)
            p_infection = 1 - lag / self.max_day_contamination # linear decay; &envrionmental_contamination
            return self.social_contact_factor * p_infection
        return 0.0

    def __hash__(self):
        return hash(self.name)

    def serialize(self):
        """ This function serializes the location object"""
        s = self.__dict__
        if s.get('env'):
            del s['env']
        if s.get('rng'):
            del s['rng']
        if s.get('_env'):
            del s['_env']
        if s.get('contamination_timestamp'):
            del s['contamination_timestamp']
        if s.get('residents'):
            del s['residents']
        if s.get('humans'):
            del s['humans']
        return s

class Household(Location):
    def __init__(self, **kwargs):
        super(Household, self).__init__(**kwargs)
        self.residents = []


class Hospital(Location):
    ICU_AREA = 0.10
    ICU_CAPACITY = 0.10
    def __init__(self, **kwargs):
        env = kwargs.get('env')
        rng = kwargs.get('rng')
        capacity = kwargs.get('capacity')
        name = kwargs.get("name")
        lat = kwargs.get('lat')
        lon = kwargs.get('lon')
        area = kwargs.get('area')
        surface_prob = kwargs.get('surface_prob')
        social_contact_factor = kwargs.get('social_contact_factor')

        super(Hospital, self).__init__( env=env,
                                        rng=rng,
                                        area=area * (1-self.ICU_AREA),
                                        name=name,
                                        location_type="hospital",
                                        lat=lat,
                                        lon=lon,
                                        social_contact_factor=social_contact_factor,
                                        capacity=int(capacity* (1- self.ICU_CAPACITY)),
                                        surface_prob=surface_prob,
                                        )
        self.location_contamination = 1
        self.icu = ICU( env=env,
                        rng=rng,
                        area=area * (self.ICU_AREA),
                        name=f"{name}-icu",
                        location_type="hospital-icu",
                        lat=lat,
                        lon=lon,
                        social_contact_factor=social_contact_factor,
                        capacity=int(capacity* (self.ICU_CAPACITY)),
                        surface_prob=surface_prob,
                        )

    def add_human(self, human):
        human.obs_hospitalized = True
        super().add_human(human)

    def remove_human(self, human):
        human.obs_hospitalized = False
        super().remove_human(human)


class ICU(Location):

    def __init__(self, **kwargs):
        super().__init__(**kwargs)

    def add_human(self, human):
        human.obs_hospitalized = True
        human.obs_in_icu = True
        super().add_human(human)

    def remove_human(self, human):
        human.obs_hospitalized = False
        human.obs_in_icu = False
        super().remove_human(human)


class Event:
    test = 'test'
    encounter = 'encounter'
    symptom_start = 'symptom_start'
    contamination = 'contamination'
    recovered = 'recovered'
    static_info = 'static_info'
    visit = 'visit'
    daily = 'daily'

    @staticmethod
    def members():
        return [Event.test, Event.encounter, Event.symptom_start, Event.contamination, Event.static_info, Event.visit, Event.daily]

    @staticmethod
    def log_encounter(human1, human2, location, duration, distance, infectee, time):

        h_obs_keys   = ['has_app',
                        'obs_hospitalized', 'obs_in_icu',
                        'obs_lat', 'obs_lon']

        h_unobs_keys = ['carefulness', 'viral_load', 'infectiousness',
                        'symptoms', 'is_exposed', 'is_infectious',
                        'infection_timestamp', 'is_really_sick',
                        'is_extremely_sick', 'sex',  'wearing_mask', 'mask_efficacy']

        loc_obs_keys = ['location_type', 'lat', 'lon']
        loc_unobs_keys = ['contamination_probability', 'social_contact_factor']

        obs, unobs = [], []

        same_household = (human1.household.name == human2.household.name) & (location.name == human1.household.name)
        for human in [human1, human2]:
            o = {key:getattr(human, key) for key in h_obs_keys}
            obs.append(o)
            u = {key:getattr(human, key) for key in h_unobs_keys}
            u['human_id'] = human.name
            u['location_is_residence'] = human.household == location
            u['got_exposed'] = infectee == human.name if infectee else False
            u['exposed_other'] = infectee != human.name if infectee else False
            u['same_household'] = same_household
            u['infectiousness_start_time'] = None if not u['got_exposed'] else human.infection_timestamp + datetime.timedelta(days=human.infectiousness_onset_days)
            unobs.append(u)

        loc_obs = {key:getattr(location, key) for key in loc_obs_keys}
        loc_unobs = {key:getattr(location, key) for key in loc_unobs_keys}
        loc_unobs['location_p_infection'] = location.contamination_probability / location.social_contact_factor
        other_obs = {'duration':duration, 'distance':distance}
        both_have_app = human1.has_app and human2.has_app
        for i, human in [(0, human1), (1, human2)]:
            if both_have_app:
                obs_payload = {**loc_obs, **other_obs, 'human1':obs[i], 'human2':obs[1-i]}
                unobs_payload = {**loc_unobs, 'human1':unobs[i], 'human2':unobs[1-i]}
            else:
                obs_payload = {}
                unobs_payload = { **loc_obs, **loc_unobs, **other_obs, 'human1':{**obs[i], **unobs[i]},
                                    'human2': {**obs[1-i], **unobs[1-i]} }

            human.events.append({
                'human_id':human.name,
                'event_type':Event.encounter,
                'time':time,
                'payload':{'observed':obs_payload, 'unobserved':unobs_payload}
            })

    @staticmethod
    def log_test(human, time):
        human.events.append(
            {
                'human_id': human.name,
                'event_type': Event.test,
                'time': time,
                'payload': {
                    'observed':{
                        'result': human.reported_test_result,
                        'test_type':human.reported_test_type,
                        'validated_test_result':human.test_result_validated
                    },
                    'unobserved':{
                        'test_type':human.test_type,
                        'result': human.test_result
                    }

                }
            }
        )

    @staticmethod
    def log_daily(human, time):
        human.events.append(
            {
                'human_id': human.name,
                'event_type': Event.daily,
                'time': time,
                'payload': {
                    'observed':{
                        "reported_symptoms": human.obs_symptoms
                    },
                    'unobserved':{
                        'infectiousness': human.infectiousness,
                        "viral_load": human.viral_load,
                        "all_symptoms": human.all_symptoms,
                        "covid_symptoms":human.covid_symptoms,
                        "flu_symptoms":human.flu_symptoms,
                        "cold_symptoms":human.cold_symptoms

                    }
                }
            }
        )

    @staticmethod
    def log_exposed(human, source, time):
        human.events.append(
            {
                'human_id': human.name,
                'event_type': Event.contamination,
                'time': time,
                'payload': {
                    'observed':{
                    },
                    'unobserved':{
                      'exposed': True,
                      'source':source.name,
                      'source_is_location': 'human' not in source.name,
                      'source_is_human': 'human' in source.name,
                      'infectiousness_start_time': human.infection_timestamp + datetime.timedelta(days=human.infectiousness_onset_days)
                    }

                }
            }
        )

    @staticmethod
    def log_recovery(human, time, death):
        human.events.append(
            {
                'human_id': human.name,
                'event_type': Event.recovered,
                'time': time,
                'payload': {
                    'observed':{
                    },
                    'unobserved':{
                        'recovered': not death,
                        'death': death
                    }
                }
            }
        )


    @staticmethod
    def log_static_info(city, human, time):
        h_obs_keys = ['obs_preexisting_conditions',  "obs_age", "obs_sex", "obs_is_healthcare_worker"]
        h_unobs_keys = ['preexisting_conditions', "age", "sex", "is_healthcare_worker"]
        obs_payload = {key:getattr(human, key) for key in h_obs_keys}
        unobs_payload = {key:getattr(human, key) for key in h_unobs_keys}

        if human.workplace.location_type in ['healthcare', 'store', 'misc', 'senior_residency']:
            obs_payload['n_people_workplace'] = 'many people'
        elif "workplace" == human.workplace.location_type:
            obs_payload['n_people_workplace'] = 'few people'
        else:
            obs_payload['n_people_workplace'] = 'no people outside my household'

        obs_payload['household_size'] = len(human.household.residents)

        human.events.append(
            {
                'human_id': human.name,
                'event_type':Event.static_info,
                'time':time,
                'payload':{
                    'observed': obs_payload,
                    'unobserved':unobs_payload
                }

            }
        )

class DummyEvent:
    @staticmethod
    def log_encounter(*args, **kwargs):
        pass

    @staticmethod
    def log_test(*args, **kwargs):
        pass

    @staticmethod
    def log_symptom_start(*args, **kwargs):
        pass

    @staticmethod
    def log_recovery(*args, **kwargs):
        pass

    @staticmethod
    def log_exposed(*args, **kwargs):
        pass

    @staticmethod
    def log_static_info(*args, **kwargs):
        pass

    @staticmethod
    def log_visit(*args, **kwargs):
        pass

    @staticmethod
    def log_daily(*args, **kwargs):
        pass

class Contacts(object):
    def __init__(self, has_app):
        # human --> [[date, counts], ...]
        self.book = {}
        self.has_app = has_app

    def add(self, **kwargs):
        human = kwargs.get("human")
        timestamp = kwargs.get("timestamp")

        if human not in self.book:
            self.book[human] = [[timestamp.date(), 1]]
            return

        if timestamp.date() != self.book[human][-1][0]:
            self.book[human].append([timestamp.date(), 1])
        else:
            self.book[human][-1][1] += 1

        self.update_history(human, timestamp.date())

    def update_history(self, human, date=None):
        if date is None:
            date = self.book[human][-1][0] # last contact date

        remove_idx = -1
        for history in self.book[human]:
            if (date - history[0]).days > N_DAYS_HISTORY:
                remove_idx  += 1
            else:
                break

        self.book[human] = self.book[human][remove_idx:]

    def send_message(self, owner, RISK_MODEL):
        if RISK_MODEL == "manual tracing":
            p_contact = MANUAL_TRACING_NOISE
            delay = 1
            app = False

        elif RISK_MODEL in ['digital tracing', 'first order probabilistic tracing']:
            p_contact = 1
            delay = 0
            app = True
            if not owner.has_app:
                return

        for human in self.book:
            if not app or (app and human.has_app):
                if human.rng.random() < p_contact:
                    self.update_history(human)
                    t = delay * _draw_random_discreet_gaussian(MANUAL_TRACING_DELAY_AVG, MANUAL_TRACING_DELAY_STD, human.rng)
                    total_contacts = sum(map(lambda x:x[1], self.book[human]))
                    human.update_risk(update_messages={'n':total_contacts, 'delay': t})<|MERGE_RESOLUTION|>--- conflicted
+++ resolved
@@ -235,27 +235,17 @@
             h.parks_preferences = [(compute_distance(h.household, s) + 1e-1) ** -1 for s in self.parks]
 
     def run(self, duration):
-        day = 0
+        day = 1
         while True:
+
+            if INTERVENTION_DAY > 0 and day == INTERVENTION_DAY:
+                self.intervention = get_intervention(INTERVENTION)
+                print(self.intervention)
+
+            self.tracker.increment_day()
+
+            yield self.env.timeout(duration / TICK_MINUTE)
             day += 1
-<<<<<<< HEAD
-=======
-
-            if day == 30:
-                # self.intervention = Tracing(RISK_MODEL)
-                # self.intervention = Lockdown()
-                # self.intervention = Quarantine()
-                # self.intervention = SocialDistancing()
-                # self.intervention = WearMask(MASKS_SUPPLY)
-                pass
->>>>>>> 928c19d0
-
-            if day == INTERVENTION_DAY:
-                self.intervention = get_intervention(INTERVENTION)
-                pass
-            self.tracker.increment_day()
-            yield self.env.timeout(duration / TICK_MINUTE)
-
 
 class Location(simpy.Resource):
 
