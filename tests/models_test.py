--- conflicted
+++ resolved
@@ -7,12 +7,7 @@
 
 import numpy as np
 
-<<<<<<< HEAD
-from covid19sim import config
-=======
-from covid19sim.run import run_simu
 from covid19sim.configs.exp_config import ExpConfig
->>>>>>> 856eb43c
 
 
 class ModelsTest(unittest.TestCase):
@@ -20,12 +15,10 @@
         """
             run one simulation and ensure json files are correctly populated and most of the users have activity
         """
-<<<<<<< HEAD
         from covid19sim.run import run_simu
-=======
+
         # Load the experimental configuration
         ExpConfig.load_config(os.path.join(os.path.dirname(__file__), "../src/covid19sim/configs/test_config.yml"))
->>>>>>> 856eb43c
 
         with TemporaryDirectory() as preprocess_d:
             n_people = 100
