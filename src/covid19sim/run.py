--- conflicted
+++ resolved
@@ -21,10 +21,7 @@
 
 @simu.command()
 @click.option('--n_people', help='population of the city', type=int, default=100)
-<<<<<<< HEAD
 @click.option('--init_percent_sick', help='initial percentage of sick people', type=float, default=0.01)
-=======
->>>>>>> ad0d63a5
 @click.option('--simulation_days', help='number of days to run the simulation for', type=int, default=30)
 @click.option('--out_chunk_size', help='minimum number of events per dump in outfile', type=int, default=1, required=False)
 @click.option('--outdir', help='the directory to write data to', type=str, default="output", required=False)
@@ -33,16 +30,11 @@
 @click.option('--port', help='which port should we look for inference servers on', type=int, default=6688)
 @click.option('--config', help='where is the configuration file for this experiment', type=str, default="configs/naive_config.yml")
 def sim(n_people=None,
-<<<<<<< HEAD
         init_percent_sick=0.01,
-=======
->>>>>>> ad0d63a5
         start_time=datetime.datetime(2020, 2, 28, 0, 0),
         simulation_days=30,
         outdir=None, out_chunk_size=None,
         seed=0, n_jobs=1, port=6688, config="configs/naive_config.yml"):
-<<<<<<< HEAD
-=======
     """
     [summary]
 
@@ -58,7 +50,6 @@
         port (int, optional): [description]. Defaults to 6688.
         config (str, optional): [description]. Defaults to "configs/naive_config.yml".
     """
->>>>>>> ad0d63a5
 
     # Load the experimental configuration
     ExpConfig.load_config(config)
@@ -73,6 +64,7 @@
 
     monitors, tracker = run_simu(
         n_people=n_people,
+        init_percent_sick=init_percent_sick,
         start_time=start_time,
         simulation_days=simulation_days,
         outfile=outfile, out_chunk_size=out_chunk_size,
@@ -92,20 +84,11 @@
 @click.option('--init_percent_sick', help='initial percentage of sick people', type=float, default=0.01)
 @click.option('--simulation_days', help='number of days to run the simulation for', type=int, default=50)
 @click.option('--seed', help='seed for the process', type=int, default=0)
-<<<<<<< HEAD
 @click.option('--outdir', help='the directory to write data to', type=str, default="tune", required=False)
 @click.option('--config', help='where is the configuration file for this experiment', type=str, default="configs/no_intervention.yml")
 @click.option('--n_jobs', help='number of parallel procs to query the risk servers with', type=int, default=1)
 @click.option('--name', help='name of the file to append metrics file', type=str, default="")
 def tune(n_people, init_percent_sick, simulation_days, n_jobs, seed, outdir, config, name):
-
-    # Load the experimental configuration
-    ExpConfig.load_config(config)
-=======
-@click.option('--outdir', help='the directory to write data to', type=str, default="output", required=False)
-@click.option('--config', help='where is the configuration file for this experiment', type=str, default="configs/naive_config.yml")
-@click.option('--n_jobs', help='number of parallel procs to query the risk servers with', type=int, default=1)
-def tune(n_people, simulation_days, n_jobs, seed, outdir, config="configs/naive_config.yml"):
     """
     [summary]
 
@@ -115,17 +98,9 @@
         seed ([type]): [description]
         config ([type]): [description]
     """
+
     # Load the experimental configuration
     ExpConfig.load_config(config)
-
-    if outdir is None:
-        outdir = "output"
-
-    os.makedirs(f"{outdir}", exist_ok=True)
-    outdir = f"{outdir}/sim_v2_people-{n_people}_days-{simulation_days}_init-{ExpConfig.get('INIT_PERCENT_SICK')}_seed-{seed}_{datetime.datetime.now().strftime('%Y%m%d-%H%M%S')}"
-    os.makedirs(outdir)
-    outfile = os.path.join(outdir, "data")
->>>>>>> ad0d63a5
 
     # extra packages required  - plotly-orca psutil networkx glob seaborn
     import pandas as pd
@@ -135,16 +110,10 @@
     warnings.filterwarnings("ignore")
     # cf.go_offline()
     monitors, tracker = run_simu(n_people=n_people,
-<<<<<<< HEAD
                             init_percent_sick=init_percent_sick,
                             start_time=datetime.datetime(2020, 2, 28, 0, 0),
                             simulation_days=simulation_days,
                             outfile=None,
-=======
-                            start_time=datetime.datetime(2020, 2, 28, 0, 0),
-                            simulation_days=simulation_days,
-                            outfile=outfile,
->>>>>>> ad0d63a5
                             print_progress=True, n_jobs=n_jobs, seed=seed, other_monitors=[],
                             )
 
@@ -154,15 +123,9 @@
     # fig.write_image("plots/tune/seir.png")
     timenow = datetime.datetime.now().strftime('%Y%m%d-%H%M%S')
     data = dict()
-<<<<<<< HEAD
     data['intervention_day'] = ExpConfig.get('INTERVENTION_DAY')
     data['intervention'] = ExpConfig.get('INTERVENTION')
     data['risk_model'] = ExpConfig.get('RISK_MODEL')
-=======
-    data['risk_model'] = ExpConfig.get('RISK_MODEL')
-    data['intervention_day'] = ExpConfig.get('INTERVENTION_DAY')
-    data['intervention'] = ExpConfig.get('INTERVENTION')
->>>>>>> ad0d63a5
 
     data['expected_mobility'] = tracker.expected_mobility
     data['mobility'] = tracker.mobility
@@ -223,10 +186,7 @@
     # tracker.plot_metrics(dirname="plots/tune")
 
 def run_simu(n_people=None,
-<<<<<<< HEAD
              init_percent_sick=0.01,
-=======
->>>>>>> ad0d63a5
              start_time=datetime.datetime(2020, 2, 28, 0, 0),
              simulation_days=10,
              outfile=None, out_chunk_size=None,
@@ -254,11 +214,7 @@
     env = Env(start_time)
     city_x_range = (0,1000)
     city_y_range = (0,1000)
-<<<<<<< HEAD
     city = City(env, n_people, init_percent_sick, rng, city_x_range, city_y_range, start_time, Human)
-=======
-    city = City(env, n_people, rng, city_x_range, city_y_range, start_time, Human)
->>>>>>> ad0d63a5
     monitors = [EventMonitor(f=1800, dest=outfile, chunk_size=out_chunk_size), SEIRMonitor(f=1440)]
 
     # run the simulation
