import click
import os

from covid19sim.frozen.helper import SYMPTOMS_META
from covid19sim.simulator import Human
from covid19sim.base import *
from covid19sim.monitors import EventMonitor, TimeMonitor, SEIRMonitor
from covid19sim import config


@click.group()
def simu():
    pass


@simu.command()
@click.option('--n_people', help='population of the city', type=int, default=100)
@click.option('--init_percent_sick', help='% of population initially sick', type=float, default=0.01)
@click.option('--simulation_days', help='number of days to run the simulation for', type=int, default=30)
@click.option('--out_chunk_size', help='minimum number of events per dump in outfile', type=int, default=1, required=False)
@click.option('--outdir', help='the directory to write data to', type=str, default="output", required=False)
@click.option('--seed', help='seed for the process', type=int, default=0)
@click.option('--n_jobs', help='number of parallel procs to query the risk servers with', type=int, default=1)
@click.option('--port', help='which port should we look for inference servers on', type=int, default=6688)
def sim(n_people=None,
        init_percent_sick=0,
        start_time=datetime.datetime(2020, 2, 28, 0, 0),
        simulation_days=30,
        outdir=None, out_chunk_size=None,
        seed=0, n_jobs=1, port=6688):

    config.COLLECT_LOGS = True

    if outdir is None:
        outdir = "output"

    os.makedirs(f"{outdir}", exist_ok=True)
    outdir = f"{outdir}/sim_v2_people-{n_people}_days-{simulation_days}_init-{init_percent_sick}_seed-{seed}_{datetime.datetime.now().strftime('%Y%m%d-%H%M%S')}"
    os.makedirs(outdir)

    outfile = os.path.join(outdir, "data")
    monitors, tracker = run_simu(
        n_people=n_people,
        init_percent_sick=init_percent_sick,
        start_time=start_time,
        simulation_days=simulation_days,
        outfile=outfile, out_chunk_size=out_chunk_size,
        print_progress=True,
        seed=seed, n_jobs=n_jobs, port=port,
    )
    monitors[0].dump()
    monitors[0].join_iothread()

    # write metrics
    logfile = os.path.join(f"{outdir}/logs.txt")
    tracker.write_metrics(logfile)

@simu.command()
def base():
    import pandas as pd
    import cufflinks as cf
    cf.go_offline()
    config.COLLECT_LOGS = False
    monitors, tracker = run_simu(
        n_people=100,
        init_percent_sick=0.01,
        start_time=datetime.datetime(2020, 2, 28, 0, 0),
        simulation_days=30,
        outfile=None,
        print_progress=False, seed=0,
    )
    stats = monitors[1].data
    x = pd.DataFrame.from_dict(stats).set_index('time')
    fig = x[['susceptible', 'exposed', 'infectious', 'removed']].iplot(asFigure=True, title="SEIR")
    fig.show()

    fig = x['R'].iplot(asFigure=True, title="R0")
    fig.show()


@simu.command()
@click.option('--n_people', help='population of the city', type=int, default=1000)
@click.option('--simulation_days', help='number of days to run the simulation for', type=int, default=50)
@click.option('--seed', help='seed for the process', type=int, default=0)
@click.option('--init_percent_sick', help='percentage of sick people in the beginning', type=float, default=0.01)
def tune(n_people, simulation_days, seed, init_percent_sick):
    # Force COLLECT_LOGS=False
    config.COLLECT_LOGS = False

    # extra packages required  - plotly-orca psutil networkx glob seaborn
    import pandas as pd
    # import cufflinks as cf
    import matplotlib.pyplot as plt
    # cf.go_offline()

<<<<<<< HEAD
    monitors, tracker = run_simu(n_people=n_people, init_percent_sick=0.02,
=======
    monitors, tracker = run_simu(n_people=n_people, init_percent_sick=init_percent_sick,
>>>>>>> 29ade2cf
                            start_time=datetime.datetime(2020, 2, 28, 0, 0),
                            simulation_days=simulation_days,
                            outfile=None,
                            print_progress=True, seed=seed, other_monitors=[]
                            )

    # stats = monitors[1].data
    # x = pd.DataFrame.from_dict(stats).set_index('time')
    # fig = x[['susceptible', 'exposed', 'infectious', 'removed']].iplot(asFigure=True, title="SEIR")
    # fig.write_image("plots/tune/seir.png")
    timenow = datetime.datetime.now().strftime('%Y%m%d-%H%M%S')
    data = dict()
    data['intervention_day'] = config.INTERVENTION_DAY
    data['intervention'] = config.INTERVENTION

    data['expected_mobility'] = tracker.expected_mobility
    data['mobility'] = tracker.mobility
    data['n_init_infected'] = tracker.n_infected_init
    data['contacts'] = dict(tracker.contacts)
    data['cases_per_day'] = tracker.cases_per_day
    data['ei_per_day'] = tracker.ei_per_day
    data['r_0'] = tracker.r_0
    data['R'] = tracker.r
    data['n_humans'] = tracker.n_humans
    data['s'] = tracker.s_per_day
    data['e'] = tracker.e_per_day
    data['i'] = tracker.i_per_day
    data['r'] = tracker.r_per_day
    data['avg_infectiousness_per_day'] = tracker.avg_infectiousness_per_day
    data['risk_precision_global'] = tracker.compute_risk_precision(False)
    data['risk_precision'] = tracker.risk_precision_daily
    data['human_monitor'] = tracker.human_monitor
    data['infection_monitor'] = tracker.infection_monitor
<<<<<<< HEAD
=======
    data['infector_infectee_update_messages'] = tracker.infector_infectee_update_messages
>>>>>>> 29ade2cf
    # data['dist_encounters'] = dict(tracker.dist_encounters)
    # data['time_encounters'] = dict(tracker.time_encounters)
    # data['day_encounters'] = dict(tracker.day_encounters)
    # data['hour_encounters'] = dict(tracker.hour_encounters)
    # data['daily_age_group_encounters'] = dict(tracker.daily_age_group_encounters)
    # data['age_distribution'] = tracker.age_distribution
    # data['sex_distribution'] = tracker.sex_distribution
    # data['house_size'] = tracker.house_size
    # data['house_age'] = tracker.house_age
    # data['symptoms'] = dict(tracker.symptoms)
    # data['transition_probability'] = dict(tracker.transition_probability)
    #
    import dill
    filename = f"tracker_data_n_{n_people}_seed_{seed}_{timenow}.pkl"
    with open(f"logs2/{filename}", 'wb') as f:
        dill.dump(data, f)
    #
    logfile = os.path.join(f"logs2/log_n_{n_people}_seed_{seed}_{timenow}.txt")
    # tracker.write_metrics(logfile)
    tracker.write_metrics(None)

    # fig = x['R'].iplot(asFigure=True, title="R0")
    # fig.write_image("plots/tune/R.png")
    #
    # x = pd.DataFrame.from_dict(stats).set_index('time')
    # x = pd.DataFrame.from_dict(tracker.contacts['all'])
    # x = x[sorted(x.columns)]
    # x = x + x.transpose()
    # x /= x.sum(1)
    #
    # x = pd.DataFrame.from_dict(tracker.contacts['human_infection'])
    # x = x[sorted(x.columns)]
    # fig = x.iplot(kind='heatmap', asFigure=True)
    # fig.write_image("plots/tune/human_infection_contacts.png")
    #
    # tracker.plot_metrics(dirname="plots/tune")

@simu.command()
@click.option('--n_people', help='population of the city', type=int, default=2000)
@click.option('--days', help='number of days to run the simulation for', type=int, default=60)
@click.option('--tracing', help='which tracing method', type=str, default="")
@click.option('--order', help='trace to which depth?', type=int, default=1)
@click.option('--symptoms', help='trace symptoms?', type=bool, default=False)
@click.option('--risk', help='trace risk updates?', type=bool, default=False)
@click.option('--noise', help='noise', type=float, default=0.5)
def tracing(n_people, days, tracing, order, symptoms, risk, noise):
    config.COLLECT_LOGS = False

    # switch off
    config.COLLECT_TRAINING_DATA = False
    config.USE_INFERENCE_SERVER = False
    config.GET_RISK_PREDICTOR_METRICS = False

    if tracing != "":

        config.INTERVENTION_DAY = 20 # approx 512 will be infected by then
        config.INTERVENTION = "Tracing"
        config.RISK_MODEL = tracing

        # noise
        if tracing == "manual":
            config.MANUAL_TRACING_NOISE = noise
        else:
            config.P_HAS_APP = noise

        #symptoms (not used in risk_model = transformer)
        config.TRACE_SYMPTOMS = symptoms

        #risk (not used in risk_model = transformer)
        config.TRACE_SYMPTOMS = risk

        # order (not used in risk_model = transformer)
        config.TRACING_ORDER = order

        # set filename
        if tracing != "transformer":
            name = f"{tracing}-s{1*symptoms}-r{risk}-o{order}"
        else:
            name = "transformer"

    else:
        # no intervention
        config.INTERVENTION_DAY = -1
        name = "unmitigated"

    monitors, tracker = run_simu(n_people=n_people, init_percent_sick=0.0025,
                        start_time=datetime.datetime(2020, 2, 28, 0, 0),
                        simulation_days=days,
                        outfile=None,
                        print_progress=True, seed=1234, other_monitors=[]
                        )

    timenow = datetime.datetime.now().strftime('%Y%m%d-%H%M%S')
    data = dict()
    data['tracing'] = tracing
    data['symptoms'] = symptoms
    data['order'] = order
    data['intervention_day'] = config.INTERVENTION_DAY
    data['noise'] = noise

    data['mobility'] = tracker.mobility
    data['n_init_infected'] = tracker.n_infected_init
    data['risk_precision'] = tracker.risk_precision_daily
    data['contacts'] = dict(tracker.contacts)
    data['cases_per_day'] = tracker.cases_per_day
    data['ei_per_day'] = tracker.ei_per_day
    data['r_0'] = tracker.r_0
    data['r'] = tracker.r
    data['n_humans'] = tracker.n_humans
    data['s'] = tracker.s_per_day
    data['e'] = tracker.e_per_day
    data['i'] = tracker.i_per_day
    data['r'] = tracker.r_per_day
    data['avg_infectiousness_per_day'] = tracker.avg_infectiousness_per_day
    data['risk_precision'] = tracker.compute_risk_precision(False)

    import dill
    timenow = datetime.datetime.now().strftime('%Y%m%d-%H%M%S')
    filename = f"tracing_data_n_{n_people}_{timenow}_{name}.pkl"
    with open(f"logs/compare/{filename}", 'wb') as f:
        dill.dump(data, f)

    logfile = os.path.join(f"logs/log_n_{n_people}_seed_{seed}_{timenow}.txt")
    tracker.write_metrics(None)

def run_simu(n_people=None, init_percent_sick=0.0,
             start_time=datetime.datetime(2020, 2, 28, 0, 0),
             simulation_days=10,
             outfile=None, out_chunk_size=None,
             print_progress=False, seed=0, port=6688, n_jobs=1, other_monitors=[]):

    rng = np.random.RandomState(seed)
    env = Env(start_time)
    city_x_range = (0,1000)
    city_y_range = (0,1000)
    city = City(env, n_people, rng, city_x_range, city_y_range, start_time, init_percent_sick, Human)
    monitors = [EventMonitor(f=1800, dest=outfile, chunk_size=out_chunk_size), SEIRMonitor(f=1440)]

    # run the simulation
    if print_progress:
        monitors.append(TimeMonitor(1440)) # print every day

    if other_monitors:
        monitors += other_monitors

    # run city
    all_possible_symptoms = [""] * len(SYMPTOMS_META)
    for k, v in SYMPTOMS_META.items():
        all_possible_symptoms[v] = k
    monitors[0].dump()
    monitors[0].join_iothread()
    # run this every hour
    env.process(city.run(1440/24, outfile, start_time, all_possible_symptoms, port, n_jobs))

    # run humans
    for human in city.humans:
        env.process(human.run(city=city))

    # run monitors
    for m in monitors:
        env.process(m.run(env, city=city))

    env.run(until=simulation_days * 24 * 60 / TICK_MINUTE)

    return monitors, city.tracker


if __name__ == "__main__":
    simu()<|MERGE_RESOLUTION|>--- conflicted
+++ resolved
@@ -93,11 +93,7 @@
     import matplotlib.pyplot as plt
     # cf.go_offline()
 
-<<<<<<< HEAD
-    monitors, tracker = run_simu(n_people=n_people, init_percent_sick=0.02,
-=======
     monitors, tracker = run_simu(n_people=n_people, init_percent_sick=init_percent_sick,
->>>>>>> 29ade2cf
                             start_time=datetime.datetime(2020, 2, 28, 0, 0),
                             simulation_days=simulation_days,
                             outfile=None,
@@ -131,10 +127,7 @@
     data['risk_precision'] = tracker.risk_precision_daily
     data['human_monitor'] = tracker.human_monitor
     data['infection_monitor'] = tracker.infection_monitor
-<<<<<<< HEAD
-=======
     data['infector_infectee_update_messages'] = tracker.infector_infectee_update_messages
->>>>>>> 29ade2cf
     # data['dist_encounters'] = dict(tracker.dist_encounters)
     # data['time_encounters'] = dict(tracker.time_encounters)
     # data['day_encounters'] = dict(tracker.day_encounters)
