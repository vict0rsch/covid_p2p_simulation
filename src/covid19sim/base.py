--- conflicted
+++ resolved
@@ -248,21 +248,6 @@
                 for human in self.humans:
                     human.uid = update_uid(human.uid, human.rng)
 
-<<<<<<< HEAD
-            if INTERVENTION_DAY >= 0 and self.current_day == INTERVENTION_DAY:
-                # first iteration of ML (collect data without modifying behavior)
-                if COLLECT_TRAINING_DATA:
-                    self.intervention = Tracing(risk_model="naive", max_depth=1, symptoms=False, risk=False, should_modify_behavior=False)
-                    print("naive risk calculation without changing behavior... Humans notified!")
-                else:
-                    self.intervention = get_intervention(INTERVENTION)
-                    if HIDE_RECOMMENDATION_FROM_HUMANS:
-                        print("Hiding recommendation from humans.")
-                    self.intervention.should_modify_behavior = not HIDE_RECOMMENDATION_FROM_HUMANS
-
-                _ = [h.notify(self.intervention) for h in self.humans]
-                print(self.intervention)
-=======
                 if INTERVENTION_DAY >= 0 and self.current_day == INTERVENTION_DAY:
                     # first iteration of ML (collect data without modifying behavior)
                     if COLLECT_TRAINING_DATA:
@@ -270,10 +255,12 @@
                         print("naive risk calculation without changing behavior... Humans notified!")
                     else:
                         self.intervention = get_intervention(INTERVENTION)
+                        if HIDE_RECOMMENDATION_FROM_HUMANS:
+                            print("Hiding recommendation from humans.")
+                        self.intervention.should_modify_behavior = not HIDE_RECOMMENDATION_FROM_HUMANS
 
                     _ = [h.notify(self.intervention) for h in self.humans]
                     print(self.intervention)
->>>>>>> 29ade2cf
 
             if isinstance(self.intervention, Tracing):
                 self.intervention.update_human_risks(city=self,
