"""
[summary]
"""
import simpy
import math
import datetime
import itertools
from collections import defaultdict

from covid19sim.configs.config import *
from covid19sim.utils import compute_distance, _get_random_area, _draw_random_discreet_gaussian, get_intervention, calculate_average_infectiousness
from covid19sim.track import Tracker
from covid19sim.interventions import *
from covid19sim.frozen.utils import update_uid
from covid19sim.configs.constants import TICK_MINUTE
from covid19sim.configs.exp_config import ExpConfig


class Env(simpy.Environment):
    """
    Custom simpy.Environment
    """

    def __init__(self, initial_timestamp):
        """
        Args:
            initial_timestamp (datetime.datetime): The environment's initial timestamp
        """
        super().__init__()
        self.initial_timestamp = initial_timestamp

    def time(self):
        """
        Alias for simpy-defined `now` attribute

        Returns:
            datetime.datetime: current time in the environment
        """
        return self.now

    @property
    def timestamp(self):
        """
        Returns:
            datetime.datetime: current date (initial timestamp shifted by
                env.now * TICK_MINUTE minutes)
        """
        return self.initial_timestamp + datetime.timedelta(
            minutes=self.now * TICK_MINUTE)

    def minutes(self):
        """
        Returns:
            int: current timestamp minute
        """
        return self.timestamp.minute

    def hour_of_day(self):
        """
        Returns:
            int: current timestamp hour
        """
        return self.timestamp.hour

    def day_of_week(self):
        """
        Returns:
            int: current timestamp day of the week
        """
        return self.timestamp.weekday()

    def is_weekend(self):
        """
        Returns:
            bool: current timestamp day is a weekend day
        """
        return self.day_of_week() in [0, 6]

    def time_of_day(self):
        """
        Time of day in iso format
        datetime(2020, 2, 28, 0, 0) => '2020-02-28T00:00:00'

        Returns:
            str: iso string representing current timestamp
    """
        return self.timestamp.isoformat()

class City(simpy.Environment):
    """
    City environment
    """

<<<<<<< HEAD
    def __init__(self, env, n_people, rng, x_range, y_range, start_time, Human):
=======
    def __init__(self, env, n_people, rng, x_range, y_range, start_time, init_percent_sick, Human):
        """

        Args:
            env (simpy.Environment): [description]
            n_people (int): Number of people in the city
            rng (np.random.RandomState): Random number generator
            x_range (tuple): (min_x, max_x)
            y_range (tuple): (min_y, max_y)
            start_time (datetime.datetime): City's initial datetime
            init_percent_sick (float): % of humans sick at the start of the simulation
            Human (covid19.simulator.Human): Class for the city's human instances
        """
>>>>>>> 0f80e232
        self.env = env
        self.rng = rng
        self.x_range = x_range
        self.y_range = y_range
        self.total_area = (x_range[1] - x_range[0]) * (y_range[1] - y_range[0])
        self.n_people = n_people
        self.start_time = start_time
        self.last_date_to_check_tests = self.env.timestamp.date()
        self.test_count_today = defaultdict(int)
        self.test_type_preference = list(zip(*sorted(TEST_TYPES.items(), key=lambda x:x[1]['preference'])))[0]
        print("Initializing locations ...")
        self.initialize_locations()

        self.humans = []
        self.households = OrderedSet()
        print("Initializing humans ...")
        self.initialize_humans(Human)

        self.log_static_info()

        print("Computing their preferences")
        self._compute_preferences()
        self.tracker = Tracker(env, self)
        # self.tracker.track_initialized_covid_params(self.humans)

        self.intervention = None

    def create_location(self, specs, type, name, area=None):
        """
        Create a location instance based on `type`

        Specs is a dict like:
        {
            "n" : (int) number of such locations,
            "area": (float) locations' typical area,
            "social_contact_factor": (float(0:1)) how much people are close to each other
                see contamination_probability(),
            "surface_prob": [0.1, 0.1, 0.3, 0.2, 0.3], distribution over types of surfaces
                in that location
            "rnd_capacity": (tuple, optional) Either None or a tuple of ints (min, max)
            describing the args of np.random.randint,
        }

        Args:
            specs (dict): location's parameters
            type (str): "household" and "senior_residency" create a Household instance,
                "hospital" creates a Hospital, other strings create a generic Location
            name (str): Location's name, created as `type:name`
            area (float, optional): Location's area. Defaults to None.

        Returns:
            Location | Household | Hospital: new location instance
        """
        _cls = Location
        if type in ['household', 'senior_residency']:
            _cls = Household
        if type == 'hospital':
            _cls = Hospital

        return   _cls(
                        env=self.env,
                        rng=self.rng,
                        name=f"{type}:{name}",
                        location_type=type,
                        lat=self.rng.randint(*self.x_range),
                        lon=self.rng.randint(*self.y_range),
                        area=area,
                        social_contact_factor=specs['social_contact_factor'],
                        capacity= None if not specs['rnd_capacity'] else self.rng.randint(*specs['rnd_capacity']),
                        surface_prob = specs['surface_prob']
                        )

    @property
    def tests_available(self):
        """
        Returns:
            bool: tests are available
        """
        if self.last_date_to_check_tests != self.env.timestamp.date():
            self.last_date_to_check_tests = self.env.timestamp.date()
            for k in self.test_count_today.keys():
                self.test_count_today[k] = 0
        return any(self.test_count_today[test_type] < TEST_TYPES[test_type]['capacity'] for test_type in self.test_type_preference)

    def get_available_test(self):
        """
        Returns a test_type: the first type that is available according to preference
        hierarchy (TEST_TYPES[test_type]['preference']).

        See TEST_TYPES in config.py

        Returns:
            str: available test_type
        """
        for test_type in self.test_type_preference:
            if self.test_count_today[test_type] < TEST_TYPES[test_type]['capacity']:
                self.test_count_today[test_type] += 1
                return test_type

    def initialize_locations(self):
        """
        Create locations according to config.py / LOCATION_DISTRIBUTION.
        The City instance will have attributes <location_type>s = list(location(*args))
        """
        for location, specs in LOCATION_DISTRIBUTION.items():
            if location in ['household']:
                continue

            n = math.ceil(self.n_people/specs["n"])
            area = _get_random_area(n, specs['area'] * self.total_area, self.rng)
            locs = [self.create_location(specs, location, i, area[i]) for i in range(n)]
            setattr(self, f"{location}s", locs)

    def initialize_humans(self, Human):
        """
        allocate humans to houses such that (unsolved)
        1. average number of residents in a house is (approx.) 2.6
        2. not all residents are below 15 years of age
        3. age occupancy distribution follows HUMAN_DSITRIBUTION.residence_preference.house_size

        current implementation is an approximate heuristic

        Args:
            Human (Class): Class for the city's human instances
        """


        # make humans
        count_humans = 0
        house_allocations = {2:[], 3:[], 4:[], 5:[]}
        n_houses = 0
        for age_bin, specs in HUMAN_DISTRIBUTION.items():
            n = math.ceil(specs['p'] * self.n_people)
            ages = self.rng.randint(*age_bin, size=n)

            senior_residency_preference = specs['residence_preference']['senior_residency']

            professions = ['healthcare', 'school', 'others', 'retired']
            p = [specs['profession_profile'][x] for x in professions]
            profession = self.rng.choice(professions, p=p, size=n)

            for i in range(n):
                count_humans += 1
                age = ages[i]

                # residence
                res = None
                if self.rng.random() < senior_residency_preference:
                    res = self.rng.choice(self.senior_residencys)
                # workplace
                if profession[i] == "healthcare":
                    workplace = self.rng.choice(self.hospitals + self.senior_residencys)
                elif profession[i] == 'school':
                    workplace = self.rng.choice(self.schools)
                elif profession[i] == 'others':
                    type_of_workplace = self.rng.choice([0,1,2], p=OTHERS_WORKPLACE_CHOICE, size=1).item()
                    type_of_workplace = [self.workplaces, self.stores, self.miscs][type_of_workplace]
                    workplace = self.rng.choice(type_of_workplace)
                else:
                    workplace = res

                self.humans.append(Human(
                        env=self.env,
                        city=self,
                        rng=self.rng,
                        name=count_humans,
                        age=age,
                        household=res,
                        workplace=workplace,
                        profession=profession[i],
                        rho=RHO,
                        gamma=GAMMA,
                        infection_timestamp=self.start_time if self.rng.random() < ExpConfig.get('INIT_PERCENT_SICK') else None
                        )
                    )

        # assign houses
        # stores tuples - (location, current number of residents, maximum number of residents allowed)
        remaining_houses = []
        for human in self.humans:
            if human.household is not None:
                continue
            if len(remaining_houses) == 0:
                cap = self.rng.choice(range(1,6), p=HOUSE_SIZE_PREFERENCE, size=1)
                x = self.create_location(LOCATION_DISTRIBUTION['household'], 'household', len(self.households))

                remaining_houses.append((x, cap))

            # get_best_match
            res = None
            for  c, (house, n_vacancy) in enumerate(remaining_houses):
                new_avg_age = (human.age + sum(x.age for x in house.residents))/(len(house.residents) + 1)
                if new_avg_age > MIN_AVG_HOUSE_AGE:
                    res = house
                    n_vacancy -= 1
                    if n_vacancy == 0:
                        remaining_houses = remaining_houses[:c] + remaining_houses[c+1:]
                    break

            if res is None:
                for i, (l,u) in enumerate(HUMAN_DISTRIBUTION.keys()):
                    if l <= human.age < u:
                        bin = (l,u)
                        break

                house_size_preference = HUMAN_DISTRIBUTION[(l,u)]['residence_preference']['house_size']
                cap = self.rng.choice(range(1,6), p=house_size_preference, size=1)
                res = self.create_location(LOCATION_DISTRIBUTION['household'], 'household', len(self.households))
                if cap - 1 > 0:
                    remaining_houses.append((res, cap-1))

            # FIXME: there is some circular reference here
            res.residents.append(human)
            human.assign_household(res)
            self.households.add(res)

        # assign area to house
        area = _get_random_area(len(self.households), LOCATION_DISTRIBUTION['household']['area'] * self.total_area, self.rng)
        for i,house in enumerate(self.households):
            house.area = area[i]

        # this allows for easy O(1) access of humans for message passing
        self.hd = {human.name: human for human in self.humans}

    def log_static_info(self):
        """
        Logs events for all humans in the city
        """
        for h in self.humans:
            Event.log_static_info(self, h, self.env.timestamp)

    @property
    def events(self):
        """
        Get all events of all humans in the city

        Returns:
            list: all of everyone's events
        """
        return list(itertools.chain(*[h.events for h in self.humans]))

    def events_slice(self, begin, end):
        """
        Get all sliced events of all humans in the city

        Args:
            begin (datetime.datetime): minimum time of events
            end (int): maximum time of events

        Returns:
            list: The list each human's events, restricted to a slice
        """
        return list(itertools.chain(*[h.events_slice(begin, end) for h in self.humans]))

    def pull_events_slice(self, end):
        """
        Get the list of all human's events before `end`.
        /!\ Modifies each human's events

        Args:
            end (datetime.datetime): maximum time of pulled events

        Returns:
            list: All the events which occured before `end`
        """
        return list(itertools.chain(*[h.pull_events_slice(end) for h in self.humans]))

    def _compute_preferences(self):
        """
        Compute preferred distribution of each human for park, stores, etc.
        /!\ Modifies each human's stores_preferences and parks_preferences
        """
        for h in self.humans:
            h.stores_preferences = [(compute_distance(h.household, s) + 1e-1) ** -1 for s in self.stores]
            h.parks_preferences = [(compute_distance(h.household, s) + 1e-1) ** -1 for s in self.parks]

    def run(self, duration, outfile, start_time, all_possible_symptoms, port, n_jobs):
        """
        Run the City DOCTODO(improve this)

        Args:
            duration (int): duration of a step (env.timeout(duration / TICK_MINUTE))
            outfile (str): may be None, the run's output file to write to
            start_time (datetime.datetime): useless arg << FIXME
            all_possible_symptoms (dict): copy of SYMPTOMS_META (config.py)
            port (int): the port for integrated_risk_pred when updating the humans'
                risk
            n_jobs (int): the number of jobs for integrated_risk_pred when updating
                the humans' risk

        Yields:
            simpy.Timeout
        """
        self.current_day = 0
        humans_notified = False

        while True:
            # Notify humans to follow interventions on intervention day
            if self.current_day == ExpConfig.get('INTERVENTION_DAY') and not humans_notified:
                self.intervention = get_intervention(key=ExpConfig.get('INTERVENTION'),
                                                     RISK_MODEL=ExpConfig.get('RISK_MODEL'),
                                                     TRACING_ORDER=ExpConfig.get('TRACING_ORDER'),
                                                     TRACE_SYMPTOMS=ExpConfig.get('TRACE_SYMPTOMS'),
                                                     TRACE_RISK_UPDATE=ExpConfig.get('TRACE_RISK_UPDATE'),
                                                     SHOULD_MODIFY_BEHAVIOR=ExpConfig.get('SHOULD_MODIFY_BEHAVIOR'))
                _ = [h.notify(self.intervention) for h in self.humans]
                print(self.intervention)
                humans_notified = True
            # If we're collecting data and running an unmitigated simulation (behaviour not changing due to intervention)
            elif ExpConfig.get('COLLECT_TRAINING_DATA') and (self.current_day == 0 and ExpConfig.get('INTERVENTION_DAY') < 0):
                print("naive risk calculation without changing behavior... Humans notified!")
                self.intervention = Tracing(risk_model="naive", max_depth=1, symptoms=False, risk=False, should_modify_behavior=False)
                _ = [h.notify(self.intervention) for h in self.humans]

            # iterate over humans, and if it's their timeslot, then update their infectionsness, symptoms, and message info
            for human in self.humans:
                # if it's your time to update,
                if self.env.timestamp.hour not in human.time_slots:
                    continue

                # And you haven't updated today
                if human.last_date.get('symptoms_updated') == self.env.timestamp.date():
                    continue

                human.last_date['symptoms_updated'] = self.env.timestamp.date()
                human.update_symptoms()
                human.update_reported_symptoms()
                human.update_risk(symptoms=human.symptoms)
                human.infectiousnesses.appendleft(calculate_average_infectiousness(human))

                Event.log_daily(human, human.env.timestamp)
                self.tracker.track_symptoms(human)

                # keep only past N_DAYS contacts
                if human.tracing:
                    for type_contacts in ['n_contacts_tested_positive', 'n_contacts_symptoms', \
                                          'n_risk_increased', 'n_risk_decreased', "n_risk_mag_decreased",
                                          "n_risk_mag_increased"]:
                        for order in human.message_info[type_contacts]:
                            if len(human.message_info[type_contacts][order]) > ExpConfig.get('TRACING_N_DAYS_HISTORY'):
                                human.message_info[type_contacts][order] = human.message_info[type_contacts][order][1:]
                            human.message_info[type_contacts][order].append(0)

            if isinstance(self.intervention, Tracing):
                self.intervention.update_human_risks(city=self,
                                symptoms=all_possible_symptoms, port=port,
                                n_jobs=n_jobs, data_path=outfile)

            # increment the day / update uids if we just ran all the people in timeslot 23 (last hour of the day == done)
            if self.env.timestamp.hour == 23 and self.env.timestamp != self.env.initial_timestamp:
                # TODO: this is an assumption which will break in reality, instead of updating once per day everyone at the same time, it should be throughout the day
                for human in self.humans:
                    human.uid = update_uid(human.uid, human.rng)
                self.current_day += 1
                self.tracker.increment_day()
                # pd.DataFrame([(h.risk, h.is_infectious or h.is_exposed) for h in self.city.humans]).to_csv("risk_histogram.csv")

            # Let the hour pass
            yield self.env.timeout(duration / TICK_MINUTE)

class Location(simpy.Resource):
    """
    Class representing generic locations used in the simulator
    """

    def __init__(self, env, rng, area, name, location_type, lat, lon,
            social_contact_factor, capacity, surface_prob):
        """
        Locations are created with city.create_location(), not instantiated directly

        Args:
            env (covid19sim.Env): Shared environment
            rng (np.random.RandomState): Random number generator
            area (float): Area of the location
            name (str): The location's name
            location_type (str): Location's type, see
            lat (float): Location's latitude
            lon (float): Location's longitude
            social_contact_factor (float): how much people are close to each other
                see contamination_probability() (this scales the contamination pbty)
            capacity (int): Daily intake capacity for the location (infinity if None).
            surface_prob (float): distribution of surface types in the Location. As
                different surface types have different contamination probabilities
                and virus "survival" durations, this will influence the contamination
                of humans at this location.
                Surfaces: aerosol, copper, cardboard, steel, plastic
        """


        if capacity is None:
            capacity = simpy.core.Infinity

        super().__init__(env, capacity)
        self.humans = OrderedSet() #OrderedSet instead of set for determinism when iterating
        self.name = name
        self.rng = rng
        self.lat = lat
        self.lon = lon
        self.area = area
        self.location_type = location_type
        self.social_contact_factor = social_contact_factor
        self.env = env
        self.contamination_timestamp = datetime.datetime.min
        self.contaminated_surface_probability = surface_prob
        self.max_day_contamination = 0

    def infectious_human(self):
        """
        Returns:
            bool: Is there an infectious human currently at that location
        """
        return any([h.is_infectious for h in self.humans])

    def __repr__(self):
        """
        Returns:
            str: Representation of the Location
        """
        return f"{self.name} - occ:{len(self.humans)}/{self.capacity} - I:{self.is_contaminated}"

    def add_human(self, human):
        """
        Adds a human instance to the OrderedSet of humans at the location.
        If they are infectious, then location.contamination_timestamp is set to the
        env's timestamp and the duration of this contamination is set
        (location.max_day_contamination) according to the distribution of surfaces
        (location.contaminated_surface_probability) and the survival of the virus
        per surface type (MAX_DAYS_CONTAMINATION)

        Args:
            human (covid19sim.simulator.Human): The human to add.
        """
        self.humans.add(human)
        if human.is_infectious:
            self.contamination_timestamp = self.env.timestamp
            rnd_surface = float(self.rng.choice(a=MAX_DAYS_CONTAMINATION, size=1, p=self.contaminated_surface_probability))
            self.max_day_contamination = max(self.max_day_contamination, rnd_surface)

    def remove_human(self, human):
        """
        Remove a given human from location.human
        /!\ Human is not returned

        Args:
            human (covid19sim.simulator.Human): The human to remove
        """
        self.humans.remove(human)

    @property
    def is_contaminated(self):
        """
        Is the location currently contaminated? This depends on the moment
        when it got contaminated (see add_human()), current time and the
        duration of the contamination (location.max_day_contamination)

        Returns:
            bool: Is the place currently contaminating?
        """
        return self.env.timestamp - self.contamination_timestamp <= datetime.timedelta(days=self.max_day_contamination)

    @property
    def contamination_probability(self):
        """
        Contamination depends on the time the virus has been sitting on a given surface
        (location.max_day_contamination) and is linearly decayed over time.
        Then it is scaled by location.social_contact_factor

        If not location.is_contaminated, return 0.0

        Returns:
            float: probability that a human is contaminated when going to this location.
        """
        if self.is_contaminated:
            lag = (self.env.timestamp - self.contamination_timestamp)
            lag /= datetime.timedelta(days=1)
            p_infection = 1 - lag / self.max_day_contamination # linear decay; &envrionmental_contamination
            return self.social_contact_factor * p_infection
        return 0.0

    def __hash__(self):
        """
        Hash of the location is the hash of its name

        Returns:
            int: hash
        """
        return hash(self.name)

    def serialize(self):
        """
        This function serializes the location object by deleting
        non-serializable keys

        Returns:
            dict: serialized location
        """
        s = self.__dict__
        if s.get('env'):
            del s['env']
        if s.get('rng'):
            del s['rng']
        if s.get('_env'):
            del s['_env']
        if s.get('contamination_timestamp'):
            del s['contamination_timestamp']
        if s.get('residents'):
            del s['residents']
        if s.get('humans'):
            del s['humans']
        return s

class Household(Location):
    """
    Household location class, inheriting from covid19sim.base.Location
    """
    def __init__(self, **kwargs):
        """
        Args:
            kwargs (dict): all the args necessary for a Location's init
        """
        super(Household, self).__init__(**kwargs)
        self.residents = []


class Hospital(Location):
    """
    Hospital location class, inheriting from covid19sim.base.Location
    """
    ICU_AREA = 0.10
    ICU_CAPACITY = 0.10
    def __init__(self, **kwargs):
        """
        Create the Hospital and its ICU

        Args:
            kwargs (dict): all the args necessary for a Location's init
        """
        env = kwargs.get('env')
        rng = kwargs.get('rng')
        capacity = kwargs.get('capacity')
        name = kwargs.get("name")
        lat = kwargs.get('lat')
        lon = kwargs.get('lon')
        area = kwargs.get('area')
        surface_prob = kwargs.get('surface_prob')
        social_contact_factor = kwargs.get('social_contact_factor')

        super(Hospital, self).__init__( env=env,
                                        rng=rng,
                                        area=area * (1-self.ICU_AREA),
                                        name=name,
                                        location_type="hospital",
                                        lat=lat,
                                        lon=lon,
                                        social_contact_factor=social_contact_factor,
                                        capacity=int(capacity* (1- self.ICU_CAPACITY)),
                                        surface_prob=surface_prob,
                                        )
        self.location_contamination = 1
        self.icu = ICU( env=env,
                        rng=rng,
                        area=area * (self.ICU_AREA),
                        name=f"{name}-icu",
                        location_type="hospital-icu",
                        lat=lat,
                        lon=lon,
                        social_contact_factor=social_contact_factor,
                        capacity=int(capacity* (self.ICU_CAPACITY)),
                        surface_prob=surface_prob,
                        )

    def add_human(self, human):
        """
        Add a human to the Hospital's OrderedSet through the Location's
        default add_human() method + set the human's obs_hospitalized attribute
        is set to True

        Args:
            human (covid19sim.simulator.Human): human to add
        """
        human.obs_hospitalized = True
        super().add_human(human)

    def remove_human(self, human):
        """
        Remove a human from the Hospital's Ordered set.
        On top of Location.remove_human(), the human's obs_hospitalized attribute is
        set to False

        Args:
            human (covid19sim.simulator.Human): human to remove
        """
        human.obs_hospitalized = False
        super().remove_human(human)


class ICU(Location):
    """
    Hospital location class, inheriting from covid19sim.base.Location
    """
    def __init__(self, **kwargs):
        """
        Create a Hospital's ICU Location

        Args:
            kwargs (dict): all the args necessary for a Location's init
        """
        super().__init__(**kwargs)

    def add_human(self, human):
        """
        Add a human to the ICU's OrderedSet through the Location's
        default add_human() method + set the human's obs_hospitalized and
        obs_in_icu attributes are set to True

        Args:
            human (covid19sim.simulator.Human): human to add
        """
        human.obs_hospitalized = True
        human.obs_in_icu = True
        super().add_human(human)

    def remove_human(self, human):
        """
        Remove a human from the ICU's Ordered set.
        On top of Location.remove_human(), the human's obs_hospitalized and
        obs_in_icu attributes are set to False

        Args:
            human (covid19sim.simulator.Human): human to remove
        """
        human.obs_hospitalized = False
        human.obs_in_icu = False
        super().remove_human(human)

class Event:
    """
    [summary]
    """
    test = 'test'
    encounter = 'encounter'
    contamination = 'contamination'
    recovered = 'recovered'
    static_info = 'static_info'
    visit = 'visit'
    daily = 'daily'

    @staticmethod
    def members():
        """
        DEPRECATED
        """
        return [Event.test, Event.encounter, Event.contamination, Event.static_info, Event.visit, Event.daily]

    @staticmethod
    def log_encounter(human1, human2, location, duration, distance, infectee, time):
        """
        Logs the encounter between `human1` and `human2` at `location` for `duration`
        while staying at `distance` from each other. If infectee is not None, it is
        either human1.name or human2.name.

        Each of the two humans gets its `events` attribute appended whit a dictionnary
        describing the encounter:

        human.events.append({
                'human_id':human.name,
                'event_type':Event.encounter,
                'time':time,
                'payload':{
                    'observed': obs_payload,  # None if one of the humans does not have
                                              # the app. Otherwise contains the observed
                                              # data: lat, lon, location_type
                    'unobserved':unobs_payload  # unobserved data, see loc_unobs_keys and
                                                # h_unobs_keys
                }
        })


        Args:
            human1 (covid19sim.simulator.Human): One of the encounter's 2 humans
            human2 (covid19sim.simulator.Human): One of the encounter's 2 humans
            location (covid19sim.base.Location): Where the encounter happened
            duration (int): duration of encounter
            distance (float): distance between people (TODO: meters? cm?)
            infectee (str | None): name of the human which is infected, if any.
                None otherwise
            time (datetime.datetime): timestamp of encounter
        """
        if ExpConfig.get('COLLECT_LOGS') is False:
            return

        h_obs_keys   = ['obs_hospitalized', 'obs_in_icu',
                        'obs_lat', 'obs_lon']

        h_unobs_keys = ['carefulness', 'viral_load', 'infectiousness',
                        'symptoms', 'is_exposed', 'is_infectious',
                        'infection_timestamp', 'is_really_sick',
                        'is_extremely_sick', 'sex',  'wearing_mask', 'mask_efficacy',
                        'risk', 'risk_level', 'rec_level']

        loc_obs_keys = ['location_type', 'lat', 'lon']
        loc_unobs_keys = ['contamination_probability', 'social_contact_factor']

        obs, unobs = [], []

        same_household = (human1.household.name == human2.household.name) & (location.name == human1.household.name)
        for human in [human1, human2]:
            o = {key:getattr(human, key) for key in h_obs_keys}
            obs.append(o)
            u = {key:getattr(human, key) for key in h_unobs_keys}
            u['human_id'] = human.name
            u['location_is_residence'] = human.household == location
            u['got_exposed'] = infectee == human.name if infectee else False
            u['exposed_other'] = infectee != human.name if infectee else False
            u['same_household'] = same_household
            u['infectiousness_start_time'] = None if not u['got_exposed'] else human.infection_timestamp + datetime.timedelta(days=human.infectiousness_onset_days)
            unobs.append(u)

        loc_obs = {key:getattr(location, key) for key in loc_obs_keys}
        loc_unobs = {key:getattr(location, key) for key in loc_unobs_keys}
        loc_unobs['location_p_infection'] = location.contamination_probability / location.social_contact_factor
        other_obs = {'duration':duration, 'distance':distance}
        both_have_app = human1.has_app and human2.has_app
        for i, human in [(0, human1), (1, human2)]:
            if both_have_app:
                obs_payload = {**loc_obs, **other_obs, 'human1':obs[i], 'human2':obs[1-i]}
                unobs_payload = {**loc_unobs, 'human1':unobs[i], 'human2':unobs[1-i]}
            else:
                obs_payload = {}
                unobs_payload = { **loc_obs, **loc_unobs, **other_obs, 'human1':{**obs[i], **unobs[i]},
                                    'human2': {**obs[1-i], **unobs[1-i]} }

            human.events.append({
                'human_id':human.name,
                'event_type':Event.encounter,
                'time':time,
                'payload':{'observed':obs_payload, 'unobserved':unobs_payload}
            })

    @staticmethod
    def log_test(human, time):
        """
        Adds an event to a human's `events` list if COLLECT_LOGS is True.
        Events contains the test resuts time, reported_test_result,
        reported_test_type, test_result_validated, test_type, test_result
        split across observed and unobserved data.

        Args:
            human (covid19sim.simulator.Human): Human whose test should be logged
            time (datetime.datetime): Event's time
        """
        if ExpConfig.get('COLLECT_LOGS') is False:
            return

        human.events.append(
            {
                'human_id': human.name,
                'event_type': Event.test,
                'time': time,
                'payload': {
                    'observed':{
                        'result': human.reported_test_result,
                        'test_type':human.reported_test_type,
                        'validated_test_result':human.test_result_validated
                    },
                    'unobserved':{
                        'test_type':human.test_type,
                        'result': human.test_result
                    }

                }
            }
        )

    @staticmethod
    def log_daily(human, time):
        """
        Adds an event to a human's `events` list containing daily health information
        like symptoms, infectiousness and viral_load.

        Args:
            human (covid19sim.simulator.Human): Human who's health should be logged
            time (datetime.datetime): Event time
        """
        if ExpConfig.get('COLLECT_LOGS') is False:
            return

        human.events.append(
            {
                'human_id': human.name,
                'event_type': Event.daily,
                'time': time,
                'payload': {
                    'observed':{
                        "reported_symptoms": human.obs_symptoms
                    },
                    'unobserved':{
                        'infectiousness': human.infectiousness,
                        "viral_load": human.viral_load,
                        "all_symptoms": human.all_symptoms,
                        "covid_symptoms":human.covid_symptoms,
                        "flu_symptoms":human.flu_symptoms,
                        "cold_symptoms":human.cold_symptoms
                    }
                }
            }
        )

    @staticmethod
    def log_exposed(human, source, time):
        """
        [summary]

        Args:
            human ([type]): [description]
            source ([type]): [description]
            time ([type]): [description]
        """
        if ExpConfig.get('COLLECT_LOGS') is False:
            return

        human.events.append(
            {
                'human_id': human.name,
                'event_type': Event.contamination,
                'time': time,
                'payload': {
                    'observed':{
                    },
                    'unobserved':{
                      'exposed': True,
                      'source':source.name,
                      'source_is_location': 'human' not in source.name,
                      'source_is_human': 'human' in source.name,
                      'infectiousness_start_time': human.infection_timestamp + datetime.timedelta(days=human.infectiousness_onset_days)
                    }
                }
            }
        )

    @staticmethod
    def log_recovery(human, time, death):
        """
        [summary]

        Args:
            human ([type]): [description]
            time ([type]): [description]
            death ([type]): [description]
        """
        if ExpConfig.get('COLLECT_LOGS') is False:
            return

        human.events.append(
            {
                'human_id': human.name,
                'event_type': Event.recovered,
                'time': time,
                'payload': {
                    'observed':{
                    },
                    'unobserved':{
                        'recovered': not death,
                        'death': death
                    }
                }
            }
        )


    @staticmethod
    def log_static_info(city, human, time):
        """
        [summary]

        Args:
            city ([type]): [description]
            human ([type]): [description]
            time ([type]): [description]
        """
        if ExpConfig.get('COLLECT_LOGS') is False:
            return

        h_obs_keys = ['obs_preexisting_conditions',  "obs_age", "obs_sex", "obs_is_healthcare_worker"]
        h_unobs_keys = ['preexisting_conditions', "age", "sex", "is_healthcare_worker"]
        obs_payload = {key:getattr(human, key) for key in h_obs_keys}
        unobs_payload = {key:getattr(human, key) for key in h_unobs_keys}

        if human.workplace.location_type in ['healthcare', 'store', 'misc', 'senior_residency']:
            obs_payload['n_people_workplace'] = 'many people'
        elif "workplace" == human.workplace.location_type:
            obs_payload['n_people_workplace'] = 'few people'
        else:
            obs_payload['n_people_workplace'] = 'no people outside my household'

        obs_payload['household_size'] = len(human.household.residents)

        human.events.append(
            {
                'human_id': human.name,
                'event_type':Event.static_info,
                'time':time,
                'payload':{
                    'observed': obs_payload,
                    'unobserved':unobs_payload
                }

            }
        )


class Contacts(object):
    """
    [summary]
    """
    def __init__(self, has_app):
        """
        [summary]

        Args:
            has_app (bool): [description]
        """
        self.messages = []
        self.sent_messages_by_day = defaultdict(list)
        self.messages_by_day = defaultdict(list)
        self.update_messages = []
        # human --> [[date, counts], ...]
        self.book = {}
        self.has_app = has_app

    def add(self, **kwargs):
        """
        [summary]
        """
        human = kwargs.get("human")
        timestamp = kwargs.get("timestamp")

        if human not in self.book:
            self.book[human] = [[timestamp.date(), 1]]
            return
        if timestamp.date() != self.book[human][-1][0]:
            self.book[human].append([timestamp.date(), 1])
        else:
            self.book[human][-1][1] += 1
        self.update_book(human, timestamp.date())

    def update_book(self, human, date=None, risk_level = None):
        """
        [summary]

        Args:
            human ([type]): [description]
            date ([type], optional): [description]. Defaults to None.
            risk_level ([type], optional): [description]. Defaults to None.
        """
        # keep the history of risk levels (transformers)
        if date is None:
            date = self.book[human][-1][0] # last contact date

        remove_idx = -1
        for history in self.book[human]:
            if (date - history[0]).days > ExpConfig.get('TRACING_N_DAYS_HISTORY'):
                remove_idx += 1
            else:
                break
        self.book[human] = self.book[human][remove_idx:]

        # TODO: this should contain only todays info; clean up history should happen once per day
        if False:
            remove_idx = 0
            for historical_message in self.messages:
                if (human.env.timestamp - human.env.initial_timestamp).days - historical_message.day > ExpConfig.get('TRACING_N_DAYS_HISTORY'):
                    remove_idx += 1
                else:
                    break

    def send_message(self, owner, tracing_method, order=1, reason="test", payload=None):
        """
        [summary]

        Args:
            owner ([type]): [description]
            tracing_method ([type]): [description]
            order (int, optional): [description]. Defaults to 1.
            reason (str, optional): [description]. Defaults to "test".
            payload ([type], optional): [description]. Defaults to None.
        """
        p_contact = tracing_method.p_contact
        delay = tracing_method.delay
        app = tracing_method.app
        if app and not owner.has_app:
            return

        for idx, human in enumerate(self.book):

            redundant_tracing = human.message_info['traced'] and tracing_method.dont_trace_traced
            if redundant_tracing: # manual and digital - no effect of new messages
                continue

            if not app or (app and human.has_app):
                if human.rng.random() < p_contact:
                    self.update_book(human)
                    t = 0
                    if delay:
                        t = _draw_random_discreet_gaussian(MANUAL_TRACING_DELAY_AVG, MANUAL_TRACING_DELAY_STD, human.rng)

                    total_contacts = sum(map(lambda x:x[1], self.book[human]))
                    human.update_risk(update_messages={'n':total_contacts, 'delay': t, 'order':order, 'reason':reason, 'payload':payload})<|MERGE_RESOLUTION|>--- conflicted
+++ resolved
@@ -91,10 +91,7 @@
     City environment
     """
 
-<<<<<<< HEAD
     def __init__(self, env, n_people, rng, x_range, y_range, start_time, Human):
-=======
-    def __init__(self, env, n_people, rng, x_range, y_range, start_time, init_percent_sick, Human):
         """
 
         Args:
@@ -107,7 +104,6 @@
             init_percent_sick (float): % of humans sick at the start of the simulation
             Human (covid19.simulator.Human): Class for the city's human instances
         """
->>>>>>> 0f80e232
         self.env = env
         self.rng = rng
         self.x_range = x_range
