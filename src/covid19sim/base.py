--- conflicted
+++ resolved
@@ -245,27 +245,14 @@
         humans_notified = False
 
         while True:
-<<<<<<< HEAD
-            if self.env.timestamp.hour == 0:
-                # TODO: this is an assumption which will break in reality, instead of updating once per day everyone at the same time, it should be throughout the day
-                for human in self.humans:
-                    human.uid = update_uid(human.uid, human.rng)
-
-                if INTERVENTION_DAY >= 0 and self.current_day == INTERVENTION_DAY:
-                    # first iteration of ML (collect data without modifying behavior)
-                    if COLLECT_TRAINING_DATA:
-                        self.intervention = Tracing(risk_model="naive", max_depth=1, symptoms=False, risk=False, should_modify_behavior=False)
-                        print("naive risk calculation without changing behavior... Humans notified!")
-                    else:
-                        self.intervention = get_intervention(INTERVENTION)
-
-                    _ = [h.notify(self.intervention) for h in self.humans]
-                    print("again .. .")
-                    print(self.intervention)
-=======
+
             # Notify humans to follow interventions on intervention day
             if self.current_day == ExpConfig.get('INTERVENTION_DAY') and not humans_notified:
-                self.intervention = get_intervention(key=ExpConfig.get('INTERVENTION'),
+                if ExpConfig.get('COLLECT_TRAINING_DATA'):
+                    self.intervention = Tracing(risk_model="naive", max_depth=1, symptoms=False, risk=False, should_modify_behavior=False)
+                    print("naive risk calculation without changing behavior... Humans notified!")
+                else:
+                    self.intervention = get_intervention(key=ExpConfig.get('INTERVENTION'),
                                                      RISK_MODEL=ExpConfig.get('RISK_MODEL'),
                                                      TRACING_ORDER=ExpConfig.get('TRACING_ORDER'),
                                                      TRACE_SYMPTOMS=ExpConfig.get('TRACE_SYMPTOMS'),
@@ -274,11 +261,7 @@
                 _ = [h.notify(self.intervention) for h in self.humans]
                 print(self.intervention)
                 humans_notified = True
-            # If we're collecting data and running an unmitigated simulation (behaviour not changing due to intervention)
-            elif ExpConfig.get('COLLECT_TRAINING_DATA') and (self.current_day == 0 and ExpConfig.get('INTERVENTION_DAY') < 0):
-                print("naive risk calculation without changing behavior... Humans notified!")
-                self.intervention = Tracing(risk_model="naive", max_depth=1, symptoms=False, risk=False, should_modify_behavior=False)
-                _ = [h.notify(self.intervention) for h in self.humans]
+
 
             # iterate over humans, and if it's their timeslot, then update their infectionsness, symptoms, and message info
             for human in self.humans:
@@ -308,7 +291,6 @@
                             if len(human.message_info[type_contacts][order]) > ExpConfig.get('TRACING_N_DAYS_HISTORY'):
                                 human.message_info[type_contacts][order] = human.message_info[type_contacts][order][1:]
                             human.message_info[type_contacts][order].append(0)
->>>>>>> 156768c6
 
             if isinstance(self.intervention, Tracing):
                 self.intervention.update_human_risks(city=self,
@@ -323,10 +305,6 @@
                     human.uid = update_uid(human.uid, human.rng)
                 self.current_day += 1
                 self.tracker.increment_day()
-<<<<<<< HEAD
-=======
-                # pd.DataFrame([(h.risk, h.is_infectious or h.is_exposed) for h in self.city.humans]).to_csv("risk_histogram.csv")
->>>>>>> 156768c6
 
             # Let the hour pass
             yield self.env.timeout(duration / TICK_MINUTE)
@@ -704,20 +682,9 @@
                 break
         self.book[human] = self.book[human][remove_idx:]
 
-<<<<<<< HEAD
         # remove that human from the book
         if len(self.book[human]) == 0:
             self.book.pop(human)
-=======
-        # TODO: this should contain only todays info; clean up history should happen once per day
-        if False:
-            remove_idx = 0
-            for historical_message in self.messages:
-                if (human.env.timestamp - human.env.initial_timestamp).days - historical_message.day > ExpConfig.get('TRACING_N_DAYS_HISTORY'):
-                    remove_idx += 1
-                else:
-                    break
->>>>>>> 156768c6
 
     def send_message(self, owner, tracing_method, order=1, reason="test", payload=None):
         p_contact = tracing_method.p_contact
