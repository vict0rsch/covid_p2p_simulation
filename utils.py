--- conflicted
+++ resolved
@@ -630,23 +630,6 @@
     return np.sqrt((loc1.lat - loc2.lat) ** 2 + (loc1.lon - loc2.lon) ** 2)
 
 def _encode_message(message):
-<<<<<<< HEAD
-	# encode a contact message as a string
-	return str(np.array(message.uid.tolist()).astype(int).tolist()) + "_" + str(message.risk) + "_" + str(message.day) + "_" + str(message.unobs_id)
-
-def _decode_message(message):
-	# decode a string-encoded message into a tuple
-	# TODO: make this a namedtuple
-	uid, risk, day, unobs_id = message.split("_")
-	obs_uid = bitarray(json.loads(uid))
-	risk = int(risk)
-	day = int(day)
-	try:
-		unobs_uid = int(unobs_id)
-	except Exception:
-		unobs_uid = int(unobs_id.split(":")[1])
-	return obs_uid, risk, day, unobs_uid
-=======
     # encode a contact message as a string
     # TODO: clean up the bitarray => string transformation
     return str(np.array(message[0].tolist()).astype(int).tolist()) + "_" + str(np.array(message[1].tolist()).astype(int).tolist()) + "_" + str(message[2]) + "_" + str(message[3])
@@ -660,7 +643,6 @@
     date_sent = datetime.datetime.strptime(m_i[2], '%Y-%m-%d %H:%M:%S')
     unobs_uid = int(m_i[3])
     return obs_uid, risk, date_sent, unobs_uid
->>>>>>> f65519a0
 
 @lru_cache(500)
 def _get_integer_pdf(avg, scale, num_sigmas=2):
