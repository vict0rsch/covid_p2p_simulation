--- conflicted
+++ resolved
@@ -1,12 +1,8 @@
 import numpy as np
 from scipy.stats import truncnorm
 import datetime
-<<<<<<< HEAD
+import math
 import string
-
-=======
-import math
->>>>>>> 37e03583
 
 def _normalize_scores(scores):
     return np.array(scores) / np.sum(scores)
@@ -23,17 +19,16 @@
         age = round(float(draw))
     return age
 
+def _get_random_area(location_type, num, total_area, rng):
+    ''' Using Dirichlet distribution since it generates a "distribution of probabilities"
+	which will ensure that the total area allotted to a location type remains conserved
+	while also maintaining a uniform distribution'''
+    perc_dist = {"store":0.15, "misc":0.15, "workplace":0.2, "household":0.3, "park":0.5}
 
-def _get_random_area(location_type, num, total_area, rng):
-	''' Using Dirichlet distribution since it generates a "distribution of probabilities" 
-	which will ensure that the total area allotted to a location type remains conserved 
-	while also maintaining a uniform distribution'''
-	perc_dist = {"store":0.15, "misc":0.15, "workplace":0.2, "household":0.3, "park":0.5}
-	
-	# Keeping max at area/2 to ensure no location is allocated more than half of the total area allocated to its location type 
+    # Keeping max at area/2 to ensure no location is allocated more than half of the total area allocated to its location type
 	area = rng.dirichlet(np.ones(math.ceil(num/2)))*(perc_dist[location_type]*total_area/2)
-	area = np.append(area,rng.dirichlet(np.ones(math.floor(num/2)))*(perc_dist[location_type]*total_area/2))
-	
+    area = np.append(area,rng.dirichlet(np.ones(math.floor(num/2)))*(perc_dist[location_type]*total_area/2))
+
 	return area
 
 def _draw_random_discreet_gaussian(avg, scale, rng):
